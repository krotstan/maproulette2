###
# tags: [ Project ]
# summary: Create a Project
# consumes: [ application/json ]
# produces: [ application/json ]
# description: Will create a new project from the supplied JSON in the body.
#               When creating a Project object you can within the same json body include Challenge
#               children under the "children" key, and within each Challenge Task children can be
#               created using another "children" key under the parent Challenge. When creating the
#               the Project, leave the ID field out of the body json, if updating (generally use the
#               PUT method) include the ID field.
# responses:
#   '200':
#     description: The newly created Project with a unique id
#     schema:
#       $ref: '#/definitions/org.maproulette.models.Project'
#   '304':
#     description: Not updated responding with empty payload if Project already exists and nothing to update
#   '400':
#     description: Invalid json payload for Project
#   '401':
#     description: The user is not authorized to make this request
# parameters:
#   - name: apiKey
#     in: header
#     description: The user's apiKey to authorize the request
#     required: true
#     type: string
#   - name: body
#     in: body
#     description: The JSON structure for the project body, include the key "children" to create Challenge children objects.
#     required: true
#     schema:
#       $ref: '#/definitions/org.maproulette.models.Project'
###
POST    /project                                    @org.maproulette.controllers.api.ProjectController.create
###
# tags: [ Project ]
# summary: Create a batch of Projects
# consumes: [ application/json ]
# produces: [ application/json ]
# description: Will create multiple new projects from the JSONArray supplied in the body. Each JSON object
#               is basically a project object that is processed similarly to the singular /project POST. If
#               projects already exist with the name, they will simply be skipped, ie. not updated.
# responses:
#   '200':
#     description: A simple OK status message
#     schema:
#       $ref: '#/definitions/org.maproulette.exception.StatusMessage'
#   '304':
#     description: Not updated responding with empty payload if Project already exists and nothing to update
#   '400':
#     description: Invalid json payload for Project
#   '401':
#     description: The user is not authorized to make this request
# parameters:
#   - name: apiKey
#     in: header
#     description: The user's apiKey to authorize the request
#     required: true
#     type: string
#   - name: body
#     in: body
#     description: The JSON structure for the project body, include the key "children" a Project JSON object within the array to create Challenge children objects.
#     required: true
#     schema:
#       type: array
#       items:
#         type: object
#         $ref: '#/definitions/org.maproulette.models.Project'
###
POST    /projects                                   @org.maproulette.controllers.api.ProjectController.batchUploadPost
###
# tags: [ Project ]
# summary: Updates a Project
# consumes: [ application/json ]
# produces: [ application/json ]
# description: Will update an already existing project from the supplied JSON in the body.
#               When updating the Project object you can within the same json body include Challenge
#               children under the "children" key, and within each Challenge Task children can be
#               created or updated using another "children" key under the parent Challenge.
# responses:
#   '200':
#     description: The updated JSON Project
#     schema:
#       $ref: '#/definitions/org.maproulette.models.Project'
#   '304':
#     description: Not updated responding with empty payload if Project already exists and nothing to update
#   '400':
#     description: Invalid json payload for Project
#   '401':
#     description: The user is not authorized to make this request
# parameters:
#   - name: id
#     description: The ID of the project that is being updated
#   - name: apiKey
#     in: header
#     description: The user's apiKey to authorize the request
#     required: true
#     type: string
#   - name: body
#     in: body
#     description: The JSON structure for the project body, include the key "children" to create or update Challenge children objects.
#     required: true
#     schema:
#       $ref: '#/definitions/org.maproulette.models.Project'
###
PUT     /project/:id                                @org.maproulette.controllers.api.ProjectController.update(id:Long)
###
# tags: [ Project ]
# summary: Update a batch of Projects
# consumes: [ application/json ]
# produces: [ application/json ]
# description: Will update multiple already existing projects from the JSONArray supplied in the body. Each JSON object
#               is basically a project object that is processed similarly to the singular /project POST. If a project
#               does not exist it will be created from scratch
# responses:
#   '200':
#     description: A simple OK status message
#     schema:
#       $ref: '#/definitions/org.maproulette.exception.StatusMessage'
#   '304':
#     description: Not updated responding with empty payload if Project already exists and nothing to update
#   '400':
#     description: Invalid json payload for Project
#   '401':
#     description: The user is not authorized to make this request
# parameters:
#   - name: apiKey
#     in: header
#     description: The user's apiKey to authorize the request
#     required: true
#     type: string
#   - name: body
#     in: body
#     description: The JSON structure for the project body, include the key "children" a Project JSON object within the array to create Challenge children objects.
#     required: true
#     schema:
#       type: array
#       items:
#         type: object
#         $ref: '#/definitions/org.maproulette.models.Project'
###
PUT     /projects                                   @org.maproulette.controllers.api.ProjectController.batchUploadPut
###
# tags: [ Project ]
# summary: Retrieves an already existing Project
# consumes: [ application/json ]
# produces: [ application/json ]
# description: Retrieves an already existing project based on the supplied ID in the URL.
# responses:
#   '200':
#     description: The retrieved Project
#     schema:
#       $ref: '#/definitions/org.maproulette.models.Project'
#   '404':
#     description: ID field supplied but no object found matching the id
# parameters:
#   - name: id
#     in: path
#     description: The id of the project to retrieve
###
GET     /project/:id                                @org.maproulette.controllers.api.ProjectController.read(id:Long)
###
# tags: [ Project ]
# summary: Retrieves an already existing Project
# consumes: [ application/json ]
# produces: [ application/json ]
# description: Retrieves an already existing project based on the name of the project rather than an ID
# responses:
#   '200':
#     description: The retrieved Project with a unique id
#     schema:
#       $ref: '#/definitions/org.maproulette.models.Project'
#   '404':
#     description: No project found matching the provided name
# parameters:
#   - name: id
#     in: query
#     description: Ignore this field, it is not used
#   - name: name
#     in: path
#     description: The name of the project being retrieved
###
GET     /projectByName/:name                        @org.maproulette.controllers.api.ProjectController.readByName(id:Long ?= -1, name:String)
###
# tags: [ Project ]
# summary: Deletes an existing Project
# consumes: [ application/json ]
# produces: [ application/json ]
# description: Deletes an existing project based on the supplied ID. This will delete all the children Challenges and Tasks under the project as well.
# responses:
#   '200':
#     description: A status message containing the ID of the project that was just deleted
#     schema:
#       $ref: '#/definitions/org.maproulette.exception.StatusMessage'
#   '401':
#     description: The user is not authorized to make this request
#   '404':
#     description: No project found matching the provided name
# parameters:
#   - name: id
#     in: path
#     description: The id of the project being deleted
#   - name: immediate
#     in: query
#     description: If set to true, will delete the virtual challenge immediately instead of delayed
#     default: false
#     type: boolean
#   - name: apiKey
#     in: header
#     description: The user's apiKey to authorize the request
#     required: true
#     type: string
###
DELETE  /project/:id                                @org.maproulette.controllers.api.ProjectController.delete(id:Long, immediate:Boolean ?= false)
###
# tags: [ Project ]
# summary: Undeletes a Project
# description: If a Project has been setup for deletion and not removed from the database we can undelete it and make it so that it does not get deleted anymore. During the undelete of this project, and challenges that were scheduled for deletion will also be undeleted
# responses:
#   '200':
#     description: The Project that was undeleted.
#     schema:
#       $ref: '#/definitions/org.maproulette.models.Project'
#   '401':
#     description: The user is not authorized to make this request
#   '404':
#     description: No Project found matching the provided id
# parameters:
#   - name: id
#     in: path
#     description: The id of the Project being deleted
#   - name: apiKey
#     in: header
#     description: The user's apiKey to authorize the request
#     required: true
#     type: string
###
PUT  /project/:id/undelete                         @org.maproulette.controllers.api.ProjectController.undelete(id:Long)
###
# tags: [ Project ]
# summary: Find project matching search criteria
# consumes: [ application/json ]
# produces: [ application/json ]
# description: Finds a list of projects that match a specific search criteria. The search criteria is simply a string that is contained in the project name. String case sensitivity is ignored.
# responses:
#   '200':
#     description: A list of projects found
#     schema:
#       type: array
#       items:
#         type: object
#         $ref: '#/definitions/org.maproulette.models.Project'
#   '404':
#     description: No project found matching the match the provided search string
# parameters:
#   - name: q
#     in: query
#     description: The search string used to match the project names. Default value is empty string, ie. will match everything.
#   - name: parentId
#     in: query
#     description: This field will be ignored for this request
#   - name: limit
#     in: query
#     description: Limit the number of results returned in the response. Default value is 10.
#   - name: page
#     in: query
#     description: Used in conjunction with the limit parameter to page through X number of responses. Default value is 0, ie. first page.
#   - name: onlyEnabled
#     in: query
#     description: Flag to set if only wanting enabled projects returned. Default value is true.
###
GET     /projects/find                              @org.maproulette.controllers.api.ProjectController.find(q:String ?= "", parentId:Long ?= -1, limit:Int ?= 10, page:Int ?= 0, onlyEnabled:Boolean ?= true)
###
# tags: [ Project ]
# summary: List all the projects.
# consumes: [ application/json ]
# produces: [ application/json ]
# description: Lists all the projects in the system
# responses:
#   '200':
#     description: A list of all the projects
#     schema:
#       type: array
#       items:
#         type: object
#         $ref: '#/definitions/org.maproulette.models.Project'
# parameters:
#   - name: limit
#     in: query
#     description: Limit the number of results returned in the response. Default value is 10.
#   - name: page
#     in: query
#     description: Used in conjunction with the limit parameter to page through X number of responses. Default value is 0, ie. first page.
#   - name: onlyEnabled
#     in: query
#     description: Flag to set if only wanting enabled projects returned. Default value is true.
###
GET     /projects                                   @org.maproulette.controllers.api.ProjectController.list(limit:Int ?= 10, page:Int ?= 0, onlyEnabled:Boolean ?= false)
###
# tags: [ Project ]
# summary: List all the managed projects.
# consumes: [ application/json ]
# produces: [ application/json ]
# description: Lists all the managed projects in the system for the authenticated user
# responses:
#   '200':
#     description: A list of all the projects
#     schema:
#       type: array
#       items:
#         type: object
#         $ref: '#/definitions/org.maproulette.models.Project'
# parameters:
#   - name: apiKey
#     in: header
#     description: The user's apiKey to authorize the request
#     required: true
#     type: string
#   - name: limit
#     in: query
#     description: Limit the number of results returned in the response. Default value is 10.
#   - name: page
#     in: query
#     description: Used in conjunction with the limit parameter to page through X number of responses. Default value is 0, ie. first page.
#   - name: onlyEnabled
#     in: query
#     description: Flag to set if only wanting enabled projects returned. Default value is true.
#   - name: onlyEnabled
#     in: query
#     description: Whether to only returned projects that are enabled or all of them. By default set to false and returns all of them
#   - name: searchString
#     in: query
#     description: A simple search string that will filter out for a specific set of projects matching the search string.
###
GET     /projects/managed                           @org.maproulette.controllers.api.ProjectController.listManagedProjects(limit:Int ?= 10, page:Int ?= 0, onlyEnabled:Boolean ?= false, searchString:String ?= "")
###
# tags: [ Project ]
# summary: List all the projects challenges.
# produces: [ application/json ]
# description: Lists all the challenges that are children of the supplied project.
# responses:
#   '200':
#     description: A list of all the challenges
#     schema:
#       type: array
#       items:
#         type: object
#         $ref: '#/definitions/org.maproulette.models.Challenge'
# parameters:
#   - name: id
#     in: path
#     description: The project ID.
#   - name: limit
#     in: query
#     description: Limit the number of results returned in the response. Default value is 10.
#   - name: page
#     in: query
#     description: Used in conjunction with the limit parameter to page through X number of responses. Default value is 0, ie. first page.
###
GET     /project/:id/challenges                     @org.maproulette.controllers.api.ProjectController.listChildren(id:Long, limit:Int ?= 10, page:Int ?= 0)
###
# tags: [ Project ]
# summary: Create challenges for project
# consumes: [ application/json ]
# description: Creates one or more challenges as child objects under the supplied project.
#               Like the create method for the project, any challenges can contain the key "children"
#               to subsequently create tasks within that child challenge as well. For any challenges
#               that contain the "id" field, it will attempt to look for the existing challenge and
#               update it. If no challenge found with provided ID in challenge json object, then the
#               field will be ignored and a new challenge will be created.
# responses:
#   '304':
#     description: No Content, just a successful creation when getting this message
#   '400':
#     description: Invalid json payload for Challenge children. It is required that the body is a JSON array.
#   '401':
#     description: The user is not authorized to make this request
# parameters:
#   - name: id
#     in: path
#     description: The id of the parent project where all the children are being created.
#   - name: apiKey
#     in: header
#     description: The user's apiKey to authorize the request
#     required: true
#     type: string
#   - name: body
#     in: body
#     description: The JSON array with challenges, include the key "children" to create or update Task children objects within the challenge object.
#     required: true
#     schema:
#       type: array
#       items:
#         type: object
#         $ref: '#/definitions/org.maproulette.models.Challenge'
###
POST    /project/:id/challenges                     @org.maproulette.controllers.api.ProjectController.createChildren(id:Long)
###
# tags: [ Project ]
# summary: Create challenges for project
# consumes: [ application/json ]
# produces: [ application/json ]
# description: Creates one or more challenges as child objects under the supplied project.
#               Like the create method for the project, any challenges can contain the key "children"
#               to subsequently create tasks within that child challenge as well. For any challenges
#               that contain the "id" field, it will attempt to look for the existing challenge and
#               update it. If no challenge found with provided ID in challenge json object, then the
#               field will be ignored and a new challenge will be created.
#               *NOTE* This call functions exactly the same as the POST request.
# responses:
#   '200':
#     description: The project
#     schema:
#       $ref: '#/definitions/org.maproulette.models.Project'
# parameters:
#   - name: id
#     in: path
#     description: The id of the parent project where all the children are being created.
#   - name: apiKey
#     in: header
#     description: The user's apiKey to authorize the request
#     required: true
#     type: string
#   - name: body
#     in: body
#     description: The JSON array with challenges, include the key "children" to create or update Task children objects within the challenge object.
#     required: true
#     schema:
#       type: array
#       items:
#         type: object
#         $ref: '#/definitions/org.maproulette.models.Challenge'
###
PUT     /project/:id/challenges                     @org.maproulette.controllers.api.ProjectController.updateChildren(id:Long)
###
# tags: [ Project ]
# summary: Retrieves children for project
# produces: [ application/json ]
# description: Retrieves all the children for a project in an expanded list. Unlike the GET
#               request /project/{id}/challenges, this function will wrap the json array list
#               inside of the parent Project object, so that you see the full hierarchy. It will
#               not however include the children Tasks of the challenges.
# responses:
#   '200':
#     description: The project will all the children Challenge objects of the project in a JSON array in the key "children"
#     schema:
#       $ref: '#/definitions/org.maproulette.models.Project'
# parameters:
#   - name: id
#     in: path
#     description: The id of the parent project.
#   - name: limit
#     in: query
#     description: Limit the number of results returned in the response. Default value is 10.
#   - name: page
#     in: query
#     description: Used in conjunction with the limit parameter to page through X number of responses. Default value is 0, ie. first page.
###
GET     /project/:id/children                       @org.maproulette.controllers.api.ProjectController.expandedList(id:Long, limit:Int ?= 10, page:Int ?= 0)
###
# tags: [ Project ]
# summary: Retrieves random Task
# produces: [ application/json ]
# description: Retrieves a random Task based on the search criteria and contained within the current project
# responses:
#   '200':
#     description: The list of tasks that match the search criteria
#     schema:
#       type: array
#       items:
#         type: object
#         $ref: '#/definitions/org.maproulette.models.Task'
# parameters:
#   - name: id
#     in: path
#     description: The id of the parent project limiting the tasks to only a descendent of that project.
#   - name: limit
#     in: query
#     description: Limit the number of results returned in the response. Default value is 1.
#   - name: proximity
#     in: query
#     description: Id of task that you wish to find the next task based on the proximity of that task
###
GET     /project/:id/tasks                          @org.maproulette.controllers.api.ProjectController.getRandomTasks(id:Long, limit:Int ?= 1, proximity:Long ?= -1)
###
# tags: [ Project ]
# summary: Retrieves clustered challenge points
# produces: [ application/json ]
# description: Retrieves all the challenges for a specific project as clustered points to potentially display on a map
# responses:
#   '200':
#     description: The clustered point representation for a Challenge. If none found will return an empty list
#     schema:
#       $ref: '#/definitions/org.maproulette.models.ClusteredPoint'
# parameters:
#   - name: id
#     in: path
#     description: The id of the parent project.
#   - name: challenges
#     in: query
#     description: The challenge search string. Retrieve only challenge clustered points that have the search string contained within the challenge name. Match is case insensitive.
###
GET     /project/clustered/:id                      @org.maproulette.controllers.api.ProjectController.getClusteredPoints(id:Long, challenges:String ?= "")
###
# tags: [ Project ]
# summary: Retrieves clustered challenge points
# consumes: [ application/json ]
# produces: [ application/json ]
# description: Retrieves all the challenges as clustered points to potentially display on a map
# responses:
#   '200':
#     description: The clustered point representation for a Challenge. If none found will return an empty list
#     schema:
#       $ref: '#/definitions/org.maproulette.models.ClusteredPoint'
# parameters:
#   - name: search
#     in: query
#     description: The challenge search parameters. This is a URL encoded JSON object containing multiple different search parameters.
###
GET     /project/search/clustered                   @org.maproulette.controllers.api.ProjectController.getSearchedClusteredPoints(search ?= "")
###
# tags: [ Project ]
# summary: Retrieve all comments for Project
# description: This will retrieve all the comments of the descendent tasks of a given Project
# response:
#   '200':
#     description: A list of comments of the descendent tasks of a given Project
#     schema:
#       $ref: '#/definitions/org.maproulette.models.Comment'
#   '404':
#     description: No Project with provided ID found
# parameters:
#   - name: id
#     in: path
#     description: The ID of the project
#     required: true
#   - name: limit
#     in: query
#     description: Limit the number of results returned in the response. Default value is 10.
#   - name: page
#     in: query
#     description: Used in conjunction with the limit parameter to page through X number of responses. Default value is 0, ie. first page.
###
GET     /project/:id/comments                     @org.maproulette.controllers.api.ProjectController.retrieveComments(id:Long, limit:Int ?= 10, page:Int ?= 0)
###
# tags: [ Challenge ]
# summary: Create a Challenge
# consumes: [ application/json ]
# produces: [ application/json ]
# description: Will create a new challenge from the supplied JSON in the body.
#               When creating a Challenge object you can within the same json body include Task
#               children under the "children" key. When creating the Challenge, leave the ID field
#               out of the body json, if updating (generally use the PUT method) include the ID field.
# responses:
#   '200':
#     description: The newly created Challenge with a unique id.
#                   The Challenge object is flattened so the "general", "creation", "priority", and "extra"
#                   fields are remove and the keys from that object are moved into the challenge object
#     schema:
#       $ref: '#/definitions/org.maproulette.models.Challenge'
#   '304':
#     description: Not updated responding with empty payload if Challenge already exists and nothing to update
#   '400':
#     description: Invalid json payload for Challenge
#   '401':
#     description: The user is not authorized to make this request
# parameters:
#   - name: apiKey
#     in: header
#     description: The user's apiKey to authorize the request
#     required: true
#     type: string
#   - name: body
#     in: body
#     description: The JSON structure for the Challenge body, include the key "children" to create Task children objects.
#                   Although the model schema shows a hierarchy include "general", "creation", "priority" and "extra" this
#                   JSON structure can be flatten and you can exclude those top level keys and have the children in the root level.
#     required: true
#     schema:
#       $ref: '#/definitions/org.maproulette.models.Challenge'
###
POST    /challenge                                  @org.maproulette.controllers.api.ChallengeController.create
###
# tags: [ Challenge ]
# summary: Create a batch of Challenges
# consumes: [ application/json ]
# produces: [ application/json ]
# description: Will create multiple new challenges from the JSONArray supplied in the body. Each JSON object
#               is basically a challenges object that is processed similarly to the singular /challenge POST. If
#               challenges already exist with the name, they will simply be skipped, ie. not updated.
# responses:
#   '200':
#     description: A simple OK status message
#   '304':
#     description: Not updated responding with empty payload if Challenge already exists and nothing to update
#   '400':
#     description: Invalid json payload for Challenge
#   '401':
#     description: The user is not authorized to make this request
# parameters:
#   - name: apiKey
#     in: header
#     description: The user's apiKey to authorize the request
#     required: true
#     type: string
#   - name: body
#     in: body
#     description: The JSON structure for the challenge body, include the key "children" a Challenge JSON object within the array to create Task children objects.
#     required: true
#     schema:
#       type: array
#       items:
#         type: object
#         $ref: '#/definitions/org.maproulette.models.Challenge'
###
POST    /challenges                                 @org.maproulette.controllers.api.ChallengeController.batchUploadPost
###
# tags: [ Challenge ]
# summary: Updates a Challenge
# consumes: [ application/json ]
# produces: [ application/json ]
# description: Will update an already existing challenge from the supplied JSON in the body.
#               When updating the Challenge object you can within the same json body include Task
#               children under the "children" key.
# responses:
#   '200':
#     description: The updated JSON Challenge
#     schema:
#       $ref: '#/definitions/org.maproulette.models.Challenge'
#   '304':
#     description: Not updated responding with empty payload if Challenge already exists and nothing to update
#   '400':
#     description: Invalid json payload for Challenge
#   '401':
#     description: The user is not authorized to make this request
# parameters:
#   - name: id
#     in: path
#     description: The ID of the Challenge that is being updated
#   - name: apiKey
#     in: header
#     description: The user's apiKey to authorize the request
#     required: true
#     type: string
#   - name: body
#     in: body
#     description: The JSON structure for the Challenge body, include the key "children" to create or update Task children objects.
#     required: true
#     schema:
#       $ref: '#/definitions/org.maproulette.models.Challenge'
###
PUT     /challenge/:id                              @org.maproulette.controllers.api.ChallengeController.update(id:Long)
###
# tags: [ Challenge ]
# summary: Update a batch of Challenges
# consumes: [ application/json ]
# produces: [ application/json ]
# description: Will update multiple already existing Challenges from the JSONArray supplied in the body. Each JSON object
#               is basically a Challenge object that is processed similarly to the singular /challenge POST. If a project
#               does not exist it will be created from scratch
# responses:
#   '200':
#     description: A simple OK status message
#   '304':
#     description: Not updated responding with empty payload if Challenge already exists and nothing to update
#   '400':
#     description: Invalid json payload for Challenge
#   '401':
#     description: The user is not authorized to make this request
# parameters:
#   - name: apiKey
#     in: header
#     description: The user's apiKey to authorize the request
#     required: true
#     type: string
#   - name: body
#     in: body
#     description: The JSON structure for the Challenge body, include the key "children" in a Challenge JSON object within the array to create Task children objects.
#     required: true
#     schema:
#       type: array
#       items:
#         type: object
#         $ref: '#/definitions/org.maproulette.models.Challenge'
###
PUT     /challenges                                 @org.maproulette.controllers.api.ChallengeController.batchUploadPut
###
# tags: [ Challenge ]
# summary: Retrieves an already existing Challenge
# produces: [ application/json ]
# description: Retrieves an already existing Challenge based on the supplied ID in the URL.
# responses:
#   '200':
#     description: The retrieved Challenge
#     schema:
#       $ref: '#/definitions/org.maproulette.models.Challenge'
#   '404':
#     description: ID field supplied but no object found matching the id
# parameters:
#   - name: id
#     description: The id of the Challenge to retrieve
###
GET     /challenge/:id                              @org.maproulette.controllers.api.ChallengeController.read(id:Long)
###
# tags: [ Challenge ]
# summary: Retrieves an already existing Challenge
# produces: [ application/json ]
# description: Retrieves an already existing Challenge based on the name of the Challenge rather than an ID
# responses:
#   '200':
#     description: The retrieved Challenge
#     schema:
#       $ref: '#/definitions/org.maproulette.models.Challenge'
#   '404':
#     description: No Challenge found matching the provided name
# parameters:
#   - name: id
#     in: path
#     description: The id of the parent Project of the Challenge
#   - name: name
#     in: path
#     description: The name of the Challenge being retrieved
###
GET     /project/:id/challenge/:name                @org.maproulette.controllers.api.ChallengeController.readByName(id:Long, name:String)
###
# tags: [ Challenge ]
# summary: Deletes an existing Challenge
# description: Deletes an existing Challenge based on the supplied ID. This will delete all children Tasks under the Challenge.
# responses:
#   '200':
#     description: A status message containing the ID of the Challenge that was just deleted
#     schema:
#       $ref: '#/definitions/org.maproulette.exception.StatusMessage'
#   '401':
#     description: The user is not authorized to make this request
#   '404':
#     description: No Challenge found matching the provided id
# parameters:
#   - name: id
#     in: path
#     description: The id of the Challenge being deleted
#   - name: immediate
#     in: query
#     description: If set to true, will delete the virtual challenge immediately instead of delayed
#     default: false
#     type: boolean
#   - name: apiKey
#     in: header
#     description: The user's apiKey to authorize the request
#     required: true
#     type: string
###
DELETE  /challenge/:id                              @org.maproulette.controllers.api.ChallengeController.delete(id:Long, immediate:Boolean ?= false)
###
# tags: [ Challenge ]
# summary: Undeletes a Challenge
# description: If a Challenge has been setup for deletion and not removed from the database we can undelete it and make it so that it does not get deleted anymore.
# responses:
#   '200':
#     description: The Challenge that was undeleted.
#     schema:
#       $ref: '#/definitions/org.maproulette.models.Challenge'
#   '401':
#     description: The user is not authorized to make this request
#   '404':
#     description: No Challenge found matching the provided id
# parameters:
#   - name: id
#     in: path
#     description: The id of the Project being deleted
#   - name: apiKey
#     in: header
#     description: The user's apiKey to authorize the request
#     required: true
#     type: string
###
PUT  /challenge/:id/undelete                         @org.maproulette.controllers.api.ChallengeController.undelete(id:Long)
###
# tags: [ Challenge ]
# summary: Deletes all Challenge Tasks
# description: Deletes all the existing tasks within a challenge. This API will also give the option to delete tasks based on the tasks current status.
#               So can delete all "false positive" tasks, or all "fixed and created" tasks.
# responses:
#   '200':
#     description: Empty Ok stating that it completed successfully
#   '401':
#     description: The user is not authorized to make this request
#   '404':
#     description: No Challenge found matching the provided id
# parameters:
#   - name: id
#     in: path
#     description: The id of the Challenge being deleted
#   - name: statusFilters
#     in: query
#     description: A comma separated list of status ID's. 0 = Created, 1 = Fixed, 2 = False Positive, 3 = Skipped, 4 = Deleted, 5 = Already Fixed, 6 = Too Hard
#   - name: apiKey
#     in: header
#     description: The user's apiKey to authorize the request
#     required: true
#     type: string
###
DELETE  /challenge/:id/tasks                        @org.maproulette.controllers.api.ChallengeController.deleteTasks(id:Long, statusFilters ?= "")
###
# tags: [ Challenge ]
# summary: Find Challenge matching search criteria
# produces: [ application/json ]
# description: Finds a list of Challenges that match a specific search criteria. The search criteria is simply a string that is contained in the Challenge name. String case sensitivity is ignored.
# responses:
#   '200':
#     description: A list of Challenges found
#     schema:
#       type: array
#       items:
#         type: object
#         $ref: '#/definitions/org.maproulette.models.Challenge'
# parameters:
#   - name: q
#     in: query
#     description: The search string used to match the Challenge names. Default value is empty string, ie. will match everything.
#   - name: parentId
#     in: query
#     description: This field will be ignored for this request
#   - name: limit
#     in: query
#     description: Limit the number of results returned in the response. Default value is 10.
#   - name: page
#     in: query
#     description: Used in conjunction with the limit parameter to page through X number of responses. Default value is 0, ie. first page.
#   - name: onlyEnabled
#     in: query
#     description: Flag to set if only wanting enabled Challenges returned. Default value is true.
###
GET     /challenges/find                            @org.maproulette.controllers.api.ChallengeController.find(q:String ?= "", parentId:Long ?= -1, limit:Int ?= 10, page:Int ?= 0, onlyEnabled:Boolean ?= true)
###
# tags: [ Challenge ]
# summary: Extended Find Challenge matching search criteria
# produces: [ application/json ]
# description: Finds a list of Challenges that match a specific search criteria. The search criteria is uses multiple values from the query string
# responses:
#   '200':
#     description: A list of Challenges found
#     schema:
#       type: array
#       items:
#         type: object
#         $ref: '#/definitions/org.maproulette.models.Challenge'
# parameters:
#   - name: pid
#     in: query
#     description: The id of the project to limit your search too
#   - name: ps
#     in: query
#     description: The search string used to match the project names. Default value is empty string, ie. will match all projects.
#   - name: pe
#     in: query
#     description: Boolean variable true|false that limits the search by enabled projects only if set to true. Default will is true.
#   - name: ct
#     in: query
#     description: Comma separated list of tags to limit the returned challenges by
#   - name: cs
#     in: query
#     description: The search string used to match the Challenge names. Default value is empty string, ie. will match all challenges.
#   - name: ce
#     in: query
#     description: Boolean variable true|false that limits the search by enabled projects only if set to true. Default will is true.
#   - name: cd
#     in: query
#     description: The difficulty level to limit the returned challenges by. Following difficulty Integers can be used. 1 - Easy, 2 - Normal, 3 - Expert, -1 - Any difficulty. Default value is -1.
#   - name: limit
#     in: query
#     description: Limit the number of results returned in the response. Default value is 10.
#   - name: page
#     in: query
#     description: Used in conjunction with the limit parameter to page through X number of responses. Default value is 0, ie. first page.
#   - name: sort
#     in: query
#     description: Sorts the results retuned in the response. Parameter is optional, if not provided then results will not be sorted.
###
<<<<<<< HEAD
GET     /challenges/extendedFind                    @org.maproulette.controllers.api.ChallengeController.extendedFind(limit:Int ?= 10, page:Int ?= 0)

###
# tags: [ Challenge ]
# summary: List challenges in specified projects
# produces: [ application/json ]
# description: Retrieves a lightweight listing of challenges, with just a few basic fields for each, that belong to the specified project(s).
# responses:
#   '200':
#     description: A listing of challenges containing a few basic fields for each.
#     schema:
#       type: array
#       items:
#         type: object
#         $ref: '#/definitions/org.maproulette.models.ChallengeListing'
# parameters:
#   - name: projectIds
#     in: query
#     description: Comma-separated list of project ids for which child challenges are desired. Default value is empty string, ie. all projects.
#   - name: parentId
#     in: query
#     description: This field will be ignored for this request
#   - name: limit
#     in: query
#     description: Limit the number of results returned in the response. Default value is 10.
#   - name: page
#     in: query
#     description: Used in conjunction with the limit parameter to page through X number of responses. Default value is 0, ie. first page.
#   - name: onlyEnabled
#     in: query
#     description: Flag to set if only wanting enabled Challenges returned. Default value is true.
###
GET     /challenges/listing                         @org.maproulette.controllers.api.ChallengeController.listing(projectIds:String ?= "", limit:Int ?= 10, page:Int ?= 0, onlyEnabled:Boolean ?= true)
###
=======
GET     /challenges/extendedFind                    @org.maproulette.controllers.api.ChallengeController.extendedFind(limit:Int ?= 10, page:Int ?= 0, sort:String ?= "")
>>>>>>> 6be2b693
###
# tags: [ Challenge ]
# summary: Move Challenge to another Project
# produces: [ application/json ]
# description: Will move a challenge into another project
# responses:
#   '200':
#     description: Empty status body
#     schema:
#       type: array
#       items:
#         type: object
#         $ref: '#/definitions/org.maproulette.models.Tag'
# parameters:
#   - name: id
#     in: path
#     description: The ID of the challenge
#   - name: projectId
#     in: path
#     description: The ID of the project you are moving the challenge too.
###
POST     /challenge/:id/project/:projectId           @org.maproulette.controllers.api.ChallengeController.moveChallenge(projectId:Long, id:Long)
###
# tags: [ Challenge ]
# summary: Retrieve tags for Challenge
# produces: [ application/json ]
# description: Retrieves all the Tags that have been added to the specified Challenge
# responses:
#   '200':
#     description: A list of Tags associated with the Challenge. Empty array if not found.
#     schema:
#       type: array
#       items:
#         type: object
#         $ref: '#/definitions/org.maproulette.models.Tag'
# parameters:
#   - name: id
#     in: path
#     description: The ID of the challenge
###
GET     /challenge/:id/tags                         @org.maproulette.controllers.api.ChallengeController.getTagsForChallenge(id:Long)
###
# tags: [ Challenge ]
# summary: Retrieve challenges based on provided tags
# produces: [ application/json ]
# description: Retrieves all the challenges that contain at least one of the supplied tags.
# responses:
#   '200':
#     description: A list of Challenges that contain at least one of the supplied tags. An empty list otherwise.
#     schema:
#       type: array
#       items:
#         type: object
#         $ref: '#/definitions/org.maproulette.models.Challenge'
#   '400':
#     description: If not tags are supplied a BadRequest response will be returned
# parameters:
#   - name: tags
#     in: query
#     description: A comma separated list of tags
#   - name: limit
#     in: query
#     description: Limit the number of results returned in the response. Default value is 10.
#   - name: page
#     in: query
#     description: Used in conjunction with the limit parameter to page through X number of responses. Default value is 0, ie. first page.
###
GET     /challenges/tags                            @org.maproulette.controllers.api.ChallengeController.getItemsBasedOnTags(tags:String ?= "", limit:Int ?= 10, page:Int ?= 0)
###
# tags: [ Challenge ]
# summary: Delete Challenge Tags
# description: Deletes all the supplied tags from the Challenge
# responses:
#   '304':
#     description: A basic 304 with NoContent will be returned on a successful delete
#   '400':
#     description: If no tags are supplied a BadRequest response will be returned
#   '401':
#     description: The user is not authorized to make this request
# parameters:
#   - name: id
#     in: path
#     description: The ID of the challenge
#   - name: tags
#     in: query
#     description: A comma separated list of tags
#   - name: apiKey
#     in: header
#     description: The user's apiKey to authorize the request
#     required: true
#     type: string
###
DELETE  /challenge/:id/tags                         @org.maproulette.controllers.api.ChallengeController.deleteTagsFromItem(id:Long, tags:String ?= "")
###
# tags: [ Challenge ]
# summary: Featured Challenges.
# produces: [ application/json ]
# description: Get all the currently featured challenges
# responses:
#   '200':
#     description: A list of all the featured Challenges
#     schema:
#       type: array
#       items:
#         type: object
#         $ref: '#/definitions/org.maproulette.models.Challenge'
# parameters:
#   - name: limit
#     in: query
#     description: Limit the number of results returned in the response. Default value is 10.
#   - name: page
#     in: query
#     description: Used in conjunction with the limit parameter to page through X number of responses. Default value is 0, ie. first page.
###
GET     /challenges/featured                        @org.maproulette.controllers.api.ChallengeController.getFeaturedChallenges(limit:Int ?= 10, page:Int ?= 0)
###
# tags: [ Challenge ]
# summary: List all the Challenges.
# produces: [ application/json ]
# description: Lists all the Challenges in the system
# responses:
#   '200':
#     description: A list of all the Challenges
#     schema:
#       type: array
#       items:
#         type: object
#         $ref: '#/definitions/org.maproulette.models.Challenge'
# parameters:
#   - name: limit
#     in: query
#     description: Limit the number of results returned in the response. Default value is 10.
#   - name: page
#     in: query
#     description: Used in conjunction with the limit parameter to page through X number of responses. Default value is 0, ie. first page.
#   - name: onlyEnabled
#     in: query
#     description: Only retrieve challenges that are enabled, default is false.
###
GET     /challenges                                 @org.maproulette.controllers.api.ChallengeController.list(limit:Int ?= 10, page:Int ?= 0, onlyEnabled:Boolean ?= false)
###
# tags: [ Challenge ]
# summary: List all the Challenges Tasks.
# consumes: [ application/json ]
# produces: [ application/json ]
# description: Lists all the Tasks that are children of the supplied Challenge.
# responses:
#   '200':
#     description: A list of all the Tasks
#     schema:
#       type: array
#       items:
#         type: object
#         $ref: '#/definitions/org.maproulette.models.Task'
# parameters:
#   - name: id
#     in: path
#     description: The project ID.
#   - name: limit
#     in: query
#     description: Limit the number of results returned in the response. Default value is 10.
#   - name: page
#     in: query
#     description: Used in conjunction with the limit parameter to page through X number of responses. Default value is 0, ie. first page.
###
GET     /challenge/:id/tasks                        @org.maproulette.controllers.api.ChallengeController.listChildren(id:Long, limit:Int ?= 10, page:Int ?= 0)
###
# tags: [ Challenge ]
# summary: Create Tasks for Challenge
# consumes: [ application/json ]
# description: Creates one or more Tasks as child objects under the supplied Challenge. For any Tasks
#               that contain the "id" field, it will attempt to look for the existing Task and
#               update it. If no Task found with provided ID in Task json object, then the
#               field will be ignored and a new Task will be created.
# responses:
#   '304':
#     description: No Content, just a successful creation when getting this message
#   '400':
#     description: Invalid json payload for Task children. It is required that the body is a JSON array.
#   '401':
#     description: The user is not authorized to make this request
# parameters:
#   - name: id
#     in: path
#     description: The id of the parent Challenge where all the children are being created.
#   - name: apiKey
#     in: header
#     description: The user's apiKey to authorize the request
#     required: true
#     type: string
#   - name: body
#     in: body
#     description: The JSON array with Tasks.
#     required: true
#     schema:
#       type: array
#       items:
#         type: object
#         $ref: '#/definitions/org.maproulette.models.Task'
###
POST    /challenge/:id/tasks                        @org.maproulette.controllers.api.ChallengeController.createChildren(id:Long)
###
# tags: [ Challenge ]
# summary: Create Tasks for Challenge
# consumes: [ application/json ]
# description: Creates one or more Tasks as child objects under the supplied Challenge. For any Tasks
#               that contain the "id" field, it will attempt to look for the existing Task and
#               update it. If no Task found with provided ID in Task json object, then the
#               field will be ignored and a new Task will be created.
#               *NOTE* This PUT request works exactly the same as the equivalent POST request
# responses:
#   '304':
#     description: No Content, just a successful creation when getting this message
#   '400':
#     description: Invalid json payload for Task children. It is required that the body is a JSON array.
#   '401':
#     description: The user is not authorized to make this request
# parameters:
#   - name: id
#     in: path
#     description: The id of the parent Challenge where all the children are being created.
#   - name: apiKey
#     in: header
#     description: The user's apiKey to authorize the request
#     required: true
#     type: string
#   - name: body
#     in: body
#     description: The JSON array with Tasks.
#     required: true
#     schema:
#       type: array
#       items:
#         type: object
#         $ref: '#/definitions/org.maproulette.models.Task'
###
PUT     /challenge/:id/tasks                        @org.maproulette.controllers.api.ChallengeController.updateChildren(id:Long)
###
# tags: [ Challenge ]
# summary: Add tasks to a challenge
# consumes: [ application/json ]
# description: This will create tasks within a challenge based on the provided geojson in the body of the PUT request
# responses:
#   '304':
#     description: No Content, just a successful creation when getting this message
#   '400':
#     description: Invalid json payload. It is required that the body is JSON.
#   '401':
#     description: The user is not authorized to make this request
# parameters:
#   - name: id
#     in: path
#     description: The id of the parent Challenge where all the children are being created.
#   - name: apiKey
#     in: header
#     description: The user's apiKey to authorize the request
#     required: true
#     type: string
#   - name: body
#     in: body
#     description: The geojson to build the tasks from.
#     required: true
###
PUT     /challenge/:id/addTasks                     @org.maproulette.controllers.api.ChallengeController.addTasksToChallenge(id:Long)
###
# tags: [ Challenge ]
# summary: Add tasks to a challenge
# consumes: [ application/json ]
# description: This will create tasks within a challenge based on the provided file uploaded as part of the PUT request.
# responses:
#   '304':
#     description: No Content, just a successful creation when getting this message
#   '400':
#     description: Invalid json payload. It is required that the file is JSON.
#   '401':
#     description: The user is not authorized to make this request
# parameters:
#   - name: id
#     in: path
#     description: The id of the parent Challenge where all the children are being created.
#   - name: lineByLine
#     in: query
#     description: If the JSON provided includes seperate GeoJSON on each line, then this must be true
#   - name: apiKey
#     in: header
#     description: The user's apiKey to authorize the request
#     required: true
#     type: string
#   - name: body
#     in: body
#     description: The geojson to build the tasks from.
#     required: true
###
PUT     /challenge/:id/addFileTasks                 @org.maproulette.controllers.api.ChallengeController.addTasksToChallengeFromFile(id:Long, lineByLine:Boolean ?= true)
###
# tags: [ Challenge ]
# summary: Retrieves children for Challenge
# produces: [ application/json ]
# description: Retrieves all the children for a Challenge in an expanded list. Unlike the GET
#               request /challenge/{id}/tasks, this function will wrap the json array list
#               inside of the parent Challenge object, so that you see the full hierarchy.
# responses:
#   '200':
#     description: The Challenge with all the Task Challenge objects of the Challenge in a JSON array in the key "children"
#     schema:
#       type: array
#       items:
#         type: object
#         $ref: '#/definitions/org.maproulette.models.Challenge'
# parameters:
#   - name: id
#     in: path
#     description: The id of the parent Challenge.
#   - name: limit
#     in: query
#     description: Limit the number of results returned in the response. Default value is 10.
#   - name: page
#     in: query
#     description: Used in conjunction with the limit parameter to page through X number of responses. Default value is 0, ie. first page.
###
GET     /challenge/:id/children                     @org.maproulette.controllers.api.ChallengeController.expandedList(id:Long, limit:Int ?= 10, page:Int ?= 0)
###
# tags: [ Challenge ]
# summary: Clones a Challenge
# produces: [ application/json ]
# description: Clones a challenge
# responses:
#   '200':
#     description: The newly created cloned challenge
#     schema:
#       $ref: '#/definitions/org.maproulette.models.Challenge'
#   '401':
#     description: The user is not authorized to make this request\
#   '404':
#     description: No Challenge found matching the provided id
# parameters:
#   - name: id
#     in: path
#     description: The id of the Challenge to clone.
#   - name: name
#     in: path
#     description: The name of the new challenge
#   - name: apiKey
#     in: header
#     description: The user's apiKey to authorize the request
#     required: true
#     type: string
###
PUT     /challenge/:id/clone/:name                  @org.maproulette.controllers.api.ChallengeController.cloneChallenge(id:Long, name:String)
###
# tags: [ Challenge ]
# summary: Rebuild a Challenge
# produces: [ application/json ]
# description: Rebuilds a challenge that was originally built by an overpass query or remote geojson.
# responses:
#   '200':
#     description: Empty OK status
#   '401':
#     description: The user is not authorized to make this request
#   '404':
#     description: No Challenge found matching the provided id
# parameters:
#   - name: id
#     in: path
#     description: The id of the Challenge to rebuild.
#   - name: apiKey
#     in: header
#     description: The user's apiKey to authorize the request
#     required: true
#     type: string
###
PUT     /challenge/:id/rebuild                      @org.maproulette.controllers.api.ChallengeController.rebuildChallenge(id:Long)
###
# tags: [ Challenge ]
# summary: Retrieves random Task
# produces: [ application/json ]
# description: Retrieves a random Task based on the search criteria and contained within the current Challenge
# responses:
#   '200':
#     description: The list of tasks that match the search criteria
#     schema:
#       type: array
#       items:
#         type: object
#         $ref: '#/definitions/org.maproulette.models.Task'
# parameters:
#   - name: cid
#     in: path
#     description: The id of the parent Challenge limiting the tasks to only a descendent of that Challenge.
#   - name: tags
#     in: query
#     description: A comma separated list of task tags. The search will only retrieve random tasks that contain those tags
#   - name: s
#     in: query
#     description: The task search string. Retrieve only tasks that contain the search string in the task name. Match is case insensitive.
#   - name: limit
#     in: query
#     description: Limit the number of results returned in the response. Default value is 1.
#   - name: proximity
#     in: query
#     description: Id of task that you wish to find the next task based on the proximity of that task
###
GET     /challenge/:cid/tasks/random                @org.maproulette.controllers.api.ChallengeController.getRandomTasks(cid:Long, s:String ?= "", tags:String ?= "", limit:Int ?= 1, proximity:Long ?= -1)
###
# tags: [ Challenge ]
# summary: Retrieves random Task
# produces: [ application/json ]
# description: Retrieves a random Task based on the search criteria and contained within the current Challenge
# responses:
#   '200':
#     description: The list of tasks that match the search criteria
#     schema:
#       type: array
#       items:
#         type: object
#         $ref: '#/definitions/org.maproulette.models.Task'
# parameters:
#   - name: cid
#     in: path
#     description: The id of the parent Challenge limiting the tasks to only a descendent of that Challenge.
#   - name: tags
#     in: query
#     description: A comma separated list of task tags. The search will only retrieve random tasks that contain those tags
#   - name: s
#     in: query
#     description: The task search string. Retrieve only tasks that contain the search string in the task name. Match is case insensitive.
#   - name: limit
#     in: query
#     description: Limit the number of results returned in the response. Default value is 1.
#   - name: proximity
#     in: query
#     description: Id of task that you wish to find the next task based on the proximity of that task
###
GET     /challenge/:cid/tasks/randomTasks           @org.maproulette.controllers.api.ChallengeController.getRandomTasks(cid:Long, s:String ?= "", tags:String ?= "", limit:Int ?= 1, proximity:Long ?= -1)
###
# tags: [ Challenge ]
# summary: Retrieves next Task
# produces: [ application/json ]
# description: Retrieves the next sequential Task based on the task ordering within the Challenge. If it is currently on the last task it will response with the first task in the challenge.
# responses:
#   '200':
#     description: The next task in the list
#     schema:
#       $ref: '#/definitions/org.maproulette.models.Task'
# parameters:
#   - name: cid
#     in: path
#     description: The id of the parent Challenge.
#   - name: id
#     in: path
#     description: The id of the current task being viewed, so that we can get context of what the next task should be
#   - name: statusList
#     in: query
#     description: A comma separated list of Task status' to limit to the response by.
###
GET     /challenge/:cid/nextTask/:id                @org.maproulette.controllers.api.ChallengeController.getSequentialNextTask(cid:Long, id:Long, statusList:String ?= "")
###
# tags: [ Challenge ]
# summary: Retrieves previous Task
# produces: [ application/json ]
# description: Retrieves the previous sequential Task based on the task ordering within the Challenge. If it is currently on the first task it will response with the last task in the challenge.
# responses:
#   '200':
#     description: The previous task in the list
#     schema:
#       $ref: '#/definitions/org.maproulette.models.Task'
# parameters:
#   - name: cid
#     in: path
#     description: The id of the parent Challenge.
#   - name: id
#     in: path
#     description: The id of the current task being viewed, so that we can get context of what the next task should be
#   - name: statusList
#     in: query
#     description: A comma separated list of Task status' to limit to the response by.
###
GET     /challenge/:cid/previousTask/:id            @org.maproulette.controllers.api.ChallengeController.getSequentialPreviousTask(cid:Long, id:Long, statusList:String ?= "")
###
# tags: [ Challenge ]
# summary: Retrieves Challenge GeoJSON
# produces: [ application/json ]
# description: Retrieves the GeoJSON for the Challenge that represents all the Task children of the Challenge.
# responses:
#   '200':
#     description: Standard GeoJSON Challenge Geometry
#   '404':
#     description: ID field supplied but no object found matching the id
# parameters:
#   - name: id
#     in: path
#     description: The id of the parent Challenge limiting the tasks to only a descendent of that Challenge.
#   - name: filter
#     in: query
#     description: Can filter the Tasks returned by the status of the Task. 0 - Created, 1 - Fixed, 2 - False Positive, 3 - Skipped, 4 - Deleted, 5 - Already Fixed, 6 - Too Hard
###
GET     /challenge/view/:id                         @org.maproulette.controllers.api.ChallengeController.getChallengeGeoJSON(id:Long, filter:String ?= "")
###
# tags: [ Challenge ]
# summary: Retrieves clustered Task points
# produces: [ application/json ]
# description: Retrieves all the Tasks for a specific Challenge as clustered points to potentially display on a map
# responses:
#   '200':
#     description: An array of clustered point representations for a Task. If none found will return an empty list
#     schema:
#       type: array
#       items:
#         type: object
#         $ref: '#/definitions/org.maproulette.models.ClusteredPoint'
# parameters:
#   - name: id
#     in: path
#     description: The id of the parent project.
#   - name: filter
#     in: query
#     description: Can filter the Tasks returned by the status of the Task. 0 - Created, 1 - Fixed, 2 - False Positive, 3 - Skipped, 4 - Deleted, 5 - Already Fixed, 6 - Too Hard
###
GET     /challenge/clustered/:id                    @org.maproulette.controllers.api.ChallengeController.getClusteredPoints(id:Long, filter:String ?= "", limit:Int ?= 2500)
###
# tags: [ Challenge ]
# summary: Update Task Priorities
# produces: [ application/json ]
# description: Updates all the Task priorities in a Challenge based on the priority rules setup in the Challenge
# responses:
#   '200':
#     description: A simple OK status.
#     schema:
#       $ref: '#/definitions/org.maproulette.exception.StatusMessage'
#   '401':
#     description: The user is not authorized to make this request
# parameters:
#   - name: id
#     in: path
#     description: The id of the parent project.
#   - name: apiKey
#     in: header
#     description: The user's apiKey to authorize the request
#     required: true
#     type: string
###
PUT     /challenge/:id/updateTaskPriorities         @org.maproulette.controllers.api.ChallengeController.updateTaskPriorities(id:Long)
###
# tags: [ Challenge ]
# summary: Reset Task Instructions
# description: This will reset all the task instructions so that the task instructions revert to the Challenge instruction.
# responses:
#   '200':
#     description: A simple OK status.
#   '400':
#     description: If the Challenge does not contain any instructions, then it will not revert the task instructions
#   '401':
#     description: The user is not authorized to make this request
#   '404':
#     description: The Challenge for the supplied ID was not found
# parameters:
#   - name: id
#     in: path
#     description: The id of the parent project.
#   - name: apiKey
#     in: header
#     description: The user's apiKey to authorize the request
#     required: true
#     type: string
###
PUT     /challenge/:id/resetTaskInstructions        @org.maproulette.controllers.api.ChallengeController.resetTaskInstructions(id:Long)
###
# tags: [ Challenge ]
# summary: Retrieve all comments for Challenge
# description: This will retrieve all the comments for all the children tasks of a given challenge
# response:
#   '200':
#     description: A list of comments for that challenge
#     schema:
#       $ref: '#/definitions/org.maproulette.models.Comment'
#   '404':
#     description: No Challenge with provided ID found
# parameters:
#   - name: id
#     in: path
#     description: The ID of the challenge
#     required: true
#   - name: limit
#     in: query
#     description: Limit the number of results returned in the response. Default value is 10.
#   - name: page
#     in: query
#     description: Used in conjunction with the limit parameter to page through X number of responses. Default value is 0, ie. first page.
###
GET     /challenge/:id/comments                     @org.maproulette.controllers.api.ChallengeController.retrieveComments(id:Long, limit:Int ?= 10, page:Int ?= 0)
###
# tags: [ Challenge ]
# summary: Retrieve all comments for Challenge
# description: This will retrieve all the comments for all the children tasks of a given challenge and respond with a csv
# response:
#   '200':
#     description: A CSV file containing the following data "ChallengeID,TaskID,OSM_UserID,OSM_Username,Comments"
#   '404':
#     description: No Challenge with provided ID found
# parameters:
#   - name: id
#     in: path
#     description: The ID of the challenge
#     required: true
#   - name: limit
#     in: query
#     description: Limit the number of results returned in the response. Default value is 10.
#   - name: page
#     in: query
#     description: Used in conjunction with the limit parameter to page through X number of responses. Default value is 0, ie. first page.
###
GET     /challenge/:id/comments/extract             @org.maproulette.controllers.api.ChallengeController.extractComments(id:Long, limit:Int ?= -1, page:Int ?= 0)
###
# tags: [ Challenge ]
# summary: Retrieve summaries of all tasks for Challenge
# description: This will retrieve summaries of all the tasks of a given challenge and respond with a csv
# response:
#   '200':
#     description: A CSV file containing the following data "TaskID,ChallengeID,TaskName,TaskStatus,TaskPriority,Username"
#   '404':
#     description: No Challenge with provided ID found
# parameters:
#   - name: id
#     in: path
#     description: The ID of the challenge
#     required: true
#   - name: limit
#     in: query
#     description: Limit the number of results returned in the response. Default value is 10.
#   - name: page
#     in: query
#     description: Used in conjunction with the limit parameter to page through X number of responses. Default value is 0, ie. first page.
###
GET     /challenge/:id/tasks/extract             @org.maproulette.controllers.api.ChallengeController.extractTaskSummaries(id:Long, limit:Int ?= -1, page:Int ?= 0)
###
# tags: [ Challenge ]
# summary: Match OSM Changesets
# description: This will go through every task and try to match an OSM changeset with the task
# response:
#   '200':
#     description: Will always return Ok unless not authenticated
#   '401':
#     description: The user is not authorized to make this request
#   '404':
#     description: No Challenge with provided ID found
# parameters:
#   - name: id
#     in: path
#     description: The ID of the challenge
#     required: true
#   - name: skipSet
#     in: query
#     description: Will skip any tasks if the changesets are already set if this is set to true
#     default: false
###
GET     /challenge/:id/matchChangesets          @org.maproulette.controllers.api.ChallengeController.matchChangeSets(id:Long, skipSet:Boolean ?= false)
###
# tags: [ Challenge ]
# summary: Create Challenge from Github
# description: This will pull the following files from Github, ${name}_create.json, ${name}_geojson.json, ${name}_info.md, and create a Challenge from it. The create file will be the json used to create the challenge. Similarly to if you supplied json in the create method. The info.md file is just an informational file that can be used later for challenge information to the user. And geojson.json which is used to generate the tasks. If the challenge has been previously created, it will just update the tasks from the geojson
# response:
#   '200':
#     description: The retrieved Challenge
#     schema:
#       $ref: '#/definitions/org.maproulette.models.Challenge'
#   '401':
#     description: The user is not authorized to make this request
#   '404':
#     description: No Project with provided ID found
# parameters:
#   - name: id
#     in: path
#     description: The ID of the parent project
#     required: true
#   - name: username
#     in: path
#     description: username of the github user that owns the repo
#     required: true
#   - name: repo
#     in: path
#     description: Github repositories that contains the challenge files
#     required: true
#   - name: name
#     in: path
#     description: The name of the challenge that prefixes all the github files
#     required: true
###
POST     /project/:projectId/challenge/:username/:repo/:name   @org.maproulette.controllers.api.ChallengeController.createFromGithub(projectId:Long, username:String, repo:String, name:String, rebuild:Boolean ?= false)
###
# tags: [ Challenge ]
# summary: Extracts a Challenge Package
# description: This will retrieve a package of the challenge, which will contain json to recreate the challenge, geojson to recreate the tasks, info page in md format if any, all the comments extracted from for the challenge and any metrics and the time the challenge was extracted.
# response:
#   '200':
#     description: A gzipped file containing a package of the challenge
#   '401':
#     description: The user is not authorized to make this request
#   '404':
#     description: No project with provided ID found
# parameters:
#   - name: id
#     in: path
#     description: The ID of the challenge
#     required: true
###
GET     /challenge/:id/extract                      @org.maproulette.controllers.api.ChallengeController.extractPackage(id:Long)
###
# tags: [ Virtual Challenge ]
# summary: Create a Virtual Challenge
# consumes: [ application/json ]
# produces: [ application/json ]
# description: Will create a new Virtual Challenge from the supplied JSON in the body.
#               When creating the Virtual Challenge, leave the ID field out of the body json,
#               if updating (generally use the PUT method) include the ID field.
# responses:
#   '200':
#     description: The newly created Virtual Challenge with a unique id.
#     schema:
#       $ref: '#/definitions/org.maproulette.models.VirtualChallenge'
#   '304':
#     description: Not updated responding with empty payload if Virtual Challenge already exists and nothing to update
#   '400':
#     description: Invalid json payload for Virtual Challenge
#   '401':
#     description: The user is not authorized to make this request
# parameters:
#   - name: apiKey
#     in: header
#     description: The user's apiKey to authorize the request
#     required: true
#     type: string
#   - name: body
#     in: body
#     description: The JSON structure for the Virtual Challenge body.
#     required: true
#     schema:
#       $ref: '#/definitions/org.maproulette.models.VirtualChallenge'
###
POST    /virtualchallenge                           @org.maproulette.controllers.api.VirtualChallengeController.create
###
# tags: [ Virtual Challenge ]
# summary: Updates a Virtual Challenge
# consumes: [ application/json ]
# produces: [ application/json ]
# description: Will update an already existing Virtual Challenge from the supplied JSON in the body.
# responses:
#   '200':
#     description: The updated JSON Virtual Challenge
#     schema:
#       $ref: '#/definitions/org.maproulette.models.VirtualChallenge'
#   '304':
#     description: Not updated responding with empty payload if Virtual Challenge already exists and nothing to update
#   '400':
#     description: Invalid json payload for Virtual Challenge
#   '401':
#     description: The user is not authorized to make this request
# parameters:
#   - name: id
#     in: path
#     description: The ID of the Virtual Challenge that is being updated
#   - name: apiKey
#     in: header
#     description: The user's apiKey to authorize the request
#     required: true
#     type: string
#   - name: body
#     in: body
#     description: The JSON structure for the Virtual Challenge body.
#     required: true
#     schema:
#       $ref: '#/definitions/org.maproulette.models.Challenge'
###
PUT     /virtualchallenge/:id                       @org.maproulette.controllers.api.VirtualChallengeController.update(id:Long)
###
# tags: [ Virtual Challenge ]
# summary: Retrieves an already existing Virtual Challenge
# produces: [ application/json ]
# description: Retrieves an already existing Virtual Challenge based on the supplied ID in the URL.
# responses:
#   '200':
#     description: The retrieved Virtual Challenge
#     schema:
#       $ref: '#/definitions/org.maproulette.models.VirtualChallenge'
#   '404':
#     description: ID field supplied but no object found matching the id
# parameters:
#   - name: id
#     description: The id of the Virtual Challenge to retrieve
###
GET     /virtualchallenge/:id                              @org.maproulette.controllers.api.VirtualChallengeController.read(id:Long)
###
# tags: [ Virtual Challenge ]
# summary: Retrieves an already existing Virtual Challenge
# produces: [ application/json ]
# description: Retrieves an already existing Virtual Challenge based on the name of the Virtual Challenge rather than an ID
# responses:
#   '200':
#     description: The retrieved Virtual Challenge
#     schema:
#       $ref: '#/definitions/org.maproulette.models.VirtualChallenge'
#   '404':
#     description: No Virtual Challenge found matching the provided name
# parameters:
#   - name: id
#     in: path
#     description: The id of the parent Project of the Virtual Challenge
#   - name: name
#     in: path
#     description: The name of the Virtual Challenge being retrieved
###
GET     /virtualchallengebyname/:name                   @org.maproulette.controllers.api.VirtualChallengeController.readByName(id:Long ?= -1, name:String)
###
# tags: [ Virtual Challenge ]
# summary: Deletes an existing Virtual Challenge
# description: Deletes an existing Virtual Challenge based on the supplied ID. This will delete all associated Tasks of the Virtual Challenge.
# responses:
#   '200':
#     description: A status message containing the ID of the Virtual Challenge that was just deleted
#     schema:
#       $ref: '#/definitions/org.maproulette.exception.StatusMessage'
#   '401':
#     description: The user is not authorized to make this request
#   '404':
#     description: No Virtual Challenge found matching the provided id
# parameters:
#   - name: id
#     in: path
#     description: The id of the Virtual Challenge being deleted
#   - name: immediate
#     in: query
#     description: If set to true, will delete the virtual challenge immediately instead of delayed
#     default: false
#     type: boolean
#   - name: apiKey
#     in: header
#     description: The user's apiKey to authorize the request
#     required: true
#     type: string
###
DELETE  /virtualchallenge/:id                           @org.maproulette.controllers.api.VirtualChallengeController.delete(id:Long, immediate:Boolean ?= true)
###
# tags: [ Virtual Challenge ]
# summary: List all the Virtual Challenge.
# produces: [ application/json ]
# description: Lists all the Virtual Challenges in the system
# responses:
#   '200':
#     description: A list of all the Virtual Challenges
#     schema:
#       type: array
#       items:
#         type: object
#         $ref: '#/definitions/org.maproulette.models.VirtualChallenge'
# parameters:
#   - name: limit
#     in: query
#     description: Limit the number of results returned in the response. Default value is 10.
#   - name: page
#     in: query
#     description: Used in conjunction with the limit parameter to page through X number of responses. Default value is 0, ie. first page.
###
GET     /virtualchallenges                              @org.maproulette.controllers.api.VirtualChallengeController.list(limit:Int ?= 10, page:Int ?= 0, onlyEnabled:Boolean ?= false)
###
# tags: [ Virtual Challenge ]
# summary: List all the Virtual Challenges Tasks.
# consumes: [ application/json ]
# produces: [ application/json ]
# description: Lists all the Tasks that are children of the supplied Virtual Challenge.
# responses:
#   '200':
#     description: A list of all the Tasks
#     schema:
#       type: array
#       items:
#         type: object
#         $ref: '#/definitions/org.maproulette.models.Task'
# parameters:
#   - name: id
#     in: path
#     description: The project ID.
#   - name: limit
#     in: query
#     description: Limit the number of results returned in the response. Default value is 10.
#   - name: page
#     in: query
#     description: Used in conjunction with the limit parameter to page through X number of responses. Default value is 0, ie. first page.
###
GET     /virtualchallenge/:id/tasks                     @org.maproulette.controllers.api.VirtualChallengeController.listTasks(id:Long, limit:Int ?= 10, page:Int ?= 0)
###
# tags: [ Virtual Challenge ]
# summary: Retrieves random Task
# produces: [ application/json ]
# description: Retrieves a random Task based on the search criteria and contained within the current Virtual Challenge
# responses:
#   '200':
#     description: The task if any is found
#     schema:
#       type: array
#       items:
#         type: object
#         $ref: '#/definitions/org.maproulette.models.Task'
# parameters:
#   - name: cid
#     in: path
#     description: The id of the Virtual Challenge limiting the tasks to only a descendent of that Virtual Challenge.
#   - name: proximity
#     in: query
#     description: Id of task that you wish to find the next task based on the proximity of that task
###
GET     /virtualchallenge/:cid/task                 @org.maproulette.controllers.api.VirtualChallengeController.getRandomTask(cid:Long, proximity:Long ?= -1)
###
# tags: [ Virtual Challenge ]
# summary: Retrieves next Task
# produces: [ application/json ]
# description: Retrieves the next sequential Task based on the task ordering within the Virtual Challenge. If it is currently on the last task it will response with the first task in the Virtual Challenge.
# responses:
#   '200':
#     description: The next task in the list
#     schema:
#       $ref: '#/definitions/org.maproulette.models.Task'
# parameters:
#   - name: cid
#     in: path
#     description: The id of the parent Virtual Challenge.
#   - name: id
#     in: path
#     description: The id of the current task being viewed, so that we can get context of what the next task should be
###
GET     /virtualchallenge/:cid/nextTask/:id         @org.maproulette.controllers.api.VirtualChallengeController.getSequentialNextTask(cid:Long, id:Long)
###
# tags: [ Virtual Challenge ]
# summary: Retrieves previous Task
# produces: [ application/json ]
# description: Retrieves the previous sequential Task based on the task ordering within the Virtual Challenge. If it is currently on the first task it will response with the last task in the Virtual Challenge.
# responses:
#   '200':
#     description: The previous task in the list
#     schema:
#       $ref: '#/definitions/org.maproulette.models.Task'
# parameters:
#   - name: cid
#     in: path
#     description: The id of the parent Virtual Challenge.
#   - name: id
#     in: path
#     description: The id of the current task being viewed, so that we can get context of what the next task should be
###
GET     /virtualchallenge/:cid/previousTask/:id     @org.maproulette.controllers.api.VirtualChallengeController.getSequentialPreviousTask(cid:Long, id:Long)
###
# tags: [ Virtual Challenge ]
# summary: Retrieves Virtual Challenge GeoJSON
# produces: [ application/json ]
# description: Retrieves the GeoJSON for the Virtual Challenge that represents all the associated Tasks of the Virtual Challenge.
#               WARNING* This API query can be quite slow due to retrieving all the points that is grouped in various different challenges
# responses:
#   '200':
#     description: Standard GeoJSON Virtual Challenge Geometry
#   '404':
#     description: ID field supplied but no object found matching the id
# parameters:
#   - name: id
#     in: path
#     description: The id of the parent Virtual Challenge limiting the tasks to only a descendent of that Virtual Challenge.
#   - name: filter
#     in: query
#     description: Can filter the Tasks returned by the status of the Task. 0 - Created, 1 - Fixed, 2 - False Positive, 3 - Skipped, 4 - Deleted, 5 - Already Fixed, 6 - Too Hard
###
GET     /virtualchallenge/view/:id                  @org.maproulette.controllers.api.VirtualChallengeController.getVirtualChallengeGeoJSON(id:Long, filter:String ?= "")
###
# tags: [ Virtual Challenge ]
# summary: Retrieves clustered Task points
# produces: [ application/json ]
# description: Retrieves all the Tasks for a specific Virtual Challenge as clustered points to potentially display on a map.
# responses:
#   '200':
#     description: An array of clustered point representations for a Task. If none found will return an empty list
#     schema:
#       type: array
#       items:
#         type: object
#         $ref: '#/definitions/org.maproulette.models.ClusteredPoint'
# parameters:
#   - name: id
#     in: path
#     description: The id of the parent project.
#   - name: filter
#     in: query
#     description: Can filter the Tasks returned by the status of the Task. 0 - Created, 1 - Fixed, 2 - False Positive, 3 - Skipped, 4 - Deleted, 5 - Already Fixed, 6 - Too Hard
###
GET     /virtualchallenge/clustered/:id             @org.maproulette.controllers.api.VirtualChallengeController.getClusteredPoints(id:Long, filter:String ?= "")
###
# tags: [ Survey ]
# summary: Create a Survey
# consumes: [ application/json ]
# produces: [ application/json ]
# description: Will create a new survey from the supplied JSON in the body. A survey is just a special
#               type of Challenge that includes a question with answers.
#               When creating a Survey object you can within the same json body include Task
#               children under the "children" key. When creating the Survey, leave the ID field
#               out of the body json, if updating (generally use the PUT method) include the ID field.
# responses:
#   '200':
#     description: The newly created Survey with a unique id. The Survey object contains a challenge object
#                   however the Challenge object is flattened so the "general", "creation", "priority", and "extra"
#                   fields are remove and the keys from that object are moved into the challenge object.
#     schema:
#       $ref: '#/definitions/org.maproulette.models.Challenge'
#   '304':
#     description: Not updated responding with empty payload if Survey already exists and nothing to update
#   '400':
#     description: Invalid json payload for Survey
#   '401':
#     description: The user is not authorized to make this request
# parameters:
#   - name: apiKey
#     in: header
#     description: The user's apiKey to authorize the request
#     required: true
#     type: string
#   - name: body
#     in: body
#     description: The JSON structure for the Survey body, include the key "children" to create Task children objects.
#                   The survey object is just a special type of Challenge object, and is identical to the Challenge
#                   object other than including the "answers" key.
#                   Although the model schema for the Challenge shows a hierarchy include "general", "creation", "priority" and "extra" this
#                   JSON structure can be flattened and you can exclude those top level keys and have the children in the root level.
#     required: true
#     schema:
#       $ref: '#/definitions/org.maproulette.models.Challenge'
###
POST    /survey                                     @org.maproulette.controllers.api.SurveyController.create
###
# tags: [ Survey ]
# summary: Create a batch of Surveys
# consumes: [ application/json ]
# produces: [ application/json ]
# description: Will create multiple new Surveys from the JSONArray supplied in the body. Each JSON object
#               is basically a Survey object that is processed similarly to the singular /survey POST. If
#               surveys already exist with the name, they will simply be skipped, ie. not updated.
# responses:
#   '200':
#     description: A simple OK status message
#   '304':
#     description: Not updated responding with empty payload if Survey already exists and nothing to update
#   '400':
#     description: Invalid json payload for Survey
#   '401':
#     description: The user is not authorized to make this request
# parameters:
#   - name: apiKey
#     in: header
#     description: The user's apiKey to authorize the request
#     required: true
#     type: string
#   - name: body
#     in: body
#     description: The JSON structure for the Survey body, include the key "children" a Survey JSON object within the array to create Task children objects.
#     required: true
#     schema:
#       type: array
#       items:
#         type: object
#         $ref: '#/definitions/org.maproulette.models.Challenge'
###
POST    /surveys                                    @org.maproulette.controllers.api.SurveyController.batchUploadPost
###
# tags: [ Survey ]
# summary: Updates a Survey
# consumes: [ application/json ]
# produces: [ application/json ]
# description: Will update an already existing Survey from the supplied JSON in the body.
#               When updating the Survey object you can within the same json body include Task
#               children under the "children" key.
# responses:
#   '200':
#     description: The updated JSON Survey
#     schema:
#       $ref: '#/definitions/org.maproulette.models.Challenge'
#   '304':
#     description: Not updated responding with empty payload if Survey already exists and nothing to update
#   '400':
#     description: Invalid json payload for Survey
#   '401':
#     description: The user is not authorized to make this request
# parameters:
#   - name: id
#     in: path
#     description: The ID of the Survey that is being updated
#   - name: apiKey
#     in: header
#     description: The user's apiKey to authorize the request
#     required: true
#     type: string
#   - name: body
#     in: body
#     description: The JSON structure for the Survey body, include the key "children" to create or update Task children objects.
#     required: true
#     schema:
#       $ref: '#/definitions/org.maproulette.models.Challenge'
###
PUT     /survey/:id                                 @org.maproulette.controllers.api.SurveyController.update(id:Long)
###
# tags: [ Survey ]
# summary: Update a batch of Surveys
# consumes: [ application/json ]
# produces: [ application/json ]
# description: Will update multiple already existing Surveys from the JSONArray supplied in the body. Each JSON object
#               is basically a Survey object that is processed similarly to the singular /survey POST. If a Survey
#               does not exist it will be created from scratch
# responses:
#   '200':
#     description: A simple OK status message
#   '304':
#     description: Not updated responding with empty payload if Survey already exists and nothing to update
#   '400':
#     description: Invalid json payload for Survey
#   '401':
#     description: The user is not authorized to make this request
# parameters:
#   - name: apiKey
#     in: header
#     description: The user's apiKey to authorize the request
#     required: true
#     type: string
#   - name: body
#     in: body
#     description: The JSON structure for the Survey body, include the key "children" in a Survey JSON object within the array to create Task children objects.
#     required: true
#     schema:
#       type: array
#       items:
#         type: object
#         $ref: '#/definitions/org.maproulette.models.Challenge'
###
PUT     /surveys                                    @org.maproulette.controllers.api.SurveyController.batchUploadPut
###
# tags: [ Survey ]
# summary: Retrieves random Task
# produces: [ application/json ]
# description: Retrieves a random Task based on the search criteria and contained within the current Survey
# responses:
#   '200':
#     description: The list of tasks that match the search criteria
#     schema:
#       type: array
#       items:
#         type: object
#         $ref: '#/definitions/org.maproulette.models.Task'
# parameters:
#   - name: cid
#     in: query
#     description: The id of the parent Survey limiting the tasks to only a descendent of that Survey.
#   - name: tags
#     in: query
#     description: A comma separated list of task tags. The search will only retrieve random tasks that contain those tags
#   - name: s
#     in: query
#     description: The task search string. Retrieve only tasks that contain the search string in the task name. Match is case insensitive.
#   - name: limit
#     in: query
#     description: Limit the number of results returned in the response. Default value is 1.
#   - name: proximity
#     in: query
#     description: Id of task that you wish to find the next task based on the proximity of that task
###
GET     /survey/:cid/tasks/random                   @org.maproulette.controllers.api.SurveyController.getRandomTasks(cid:Long, s:String ?= "", tags:String ?= "", limit:Int ?= 1, proximity:Long ?= -1)
###
# tags: [ Survey ]
# summary: Answers Survey Question
# consumes: [ application/json ]
# description: For a given task within the Survey will set the answerId to the answer for the question set by the Survey.
# responses:
#   '304':
#     description: No Content, just a successful answer to the Survey question
#   '400':
#     description: Invalid json payload for Task children. It is required that the body is a JSON array.
#   '401':
#     description: The user is not authorized to make this request
#   '404':
#     description: No Survey or No Task found that match the supplied ID's
# parameters:
#   - name: id
#     in: path
#     description: The id of the Survey that contains the question and answers
#   - name: apiKey
#     in: header
#     description: The user's apiKey to authorize the request
#     required: true
#     type: string
#   - name: taskId
#     in: path
#     description: The id of the task that the answer relates too
#   - name: answerId
#     in: path
#     description: The id of the answer
#   - name: comment
#     in: query
#     description: Any comment associated with the answer to the survey question
###
PUT     /survey/:id/task/:taskId/:answerId          @org.maproulette.controllers.api.SurveyController.answerSurveyQuestion(id:Long, taskId:Long, answerId:Long, comment:String ?= "")
###
# tags: [ Task ]
# summary: Create a Task
# consumes: [ application/json ]
# produces: [ application/json ]
# description: Will create a new Task from the supplied JSON in the body. When creating the Task, leave the ID field
#               out of the body json, if updating (generally use the PUT method) include the ID field.
# responses:
#   '200':
#     description: The newly created Task with a unique id.
#     schema:
#       $ref: '#/definitions/org.maproulette.models.Task'
#   '304':
#     description: Not updated responding with empty payload if Survey already exists and nothing to update
#   '400':
#     description: Invalid json payload for Task
#   '401':
#     description: The user is not authorized to make this request
# parameters:
#   - name: apiKey
#     in: header
#     description: The user's apiKey to authorize the request
#     required: true
#     type: string
#   - name: body
#     in: body
#     description: The JSON structure for the Task body.
#     required: true
#     schema:
#       $ref: '#/definitions/org.maproulette.models.Task'
###
POST    /task                                       @org.maproulette.controllers.api.TaskController.create
###
# tags: [ Task ]
# summary: Create a batch of Tasks
# consumes: [ application/json ]
# produces: [ application/json ]
# description: Will create multiple new Tasks from the JSONArray supplied in the body. Each JSON object
#               is basically a Task object that is processed similarly to the singular /sask POST. If
#               Tasks already exist with the name, they will simply be skipped, ie. not updated.
# responses:
#   '200':
#     description: A simple OK status message
#   '304':
#     description: Not updated responding with empty payload if Task already exists and nothing to update
#   '400':
#     description: Invalid json payload for Task
#   '401':
#     description: The user is not authorized to make this request
# parameters:
#   - name: apiKey
#     in: header
#     description: The user's apiKey to authorize the request
#     required: true
#     type: string
#   - name: body
#     in: body
#     description: The JSON structure for the Task body.
#     required: true
#     schema:
#       type: array
#       items:
#         type: object
#         $ref: '#/definitions/org.maproulette.models.Task'
###
POST    /tasks                                      @org.maproulette.controllers.api.TaskController.batchUploadPost
###
# tags: [ Task ]
# summary: Updates a Task
# consumes: [ application/json ]
# produces: [ application/json ]
# description: Will update an already existing Task from the supplied JSON in the body.
# responses:
#   '200':
#     description: The updated JSON Task
#     schema:
#       $ref: '#/definitions/org.maproulette.models.Task'
#   '304':
#     description: Not updated responding with empty payload if Task already exists and nothing to update
#   '400':
#     description: Invalid json payload for Task
#   '401':
#     description: The user is not authorized to make this request
# parameters:
#   - name: id
#     in: path
#     description: The ID of the Task that is being updated
#   - name: apiKey
#     in: header
#     description: The user's apiKey to authorize the request
#     required: true
#     type: string
#   - name: body
#     in: body
#     description: The JSON structure for the Task body.
#     required: true
#     schema:
#       $ref: '#/definitions/org.maproulette.models.Task'
###
PUT     /task/:id                                   @org.maproulette.controllers.api.TaskController.update(id:Long)
###
# tags: [ Task ]
# summary: Update a batch of Tasks
# consumes: [ application/json ]
# produces: [ application/json ]
# description: Will update multiple already existing Tasks from the JSONArray supplied in the body. Each JSON object
#               is basically a Task object that is processed similarly to the singular /task POST. If a Task
#               does not exist it will be created from scratch
# responses:
#   '200':
#     description: A simple OK status message
#   '304':
#     description: Not updated responding with empty payload if Task already exists and nothing to update
#   '400':
#     description: Invalid json payload for Task
#   '401':
#     description: The user is not authorized to make this request
# parameters:
#   - name: apiKey
#     in: header
#     description: The user's apiKey to authorize the request
#     required: true
#     type: string
#   - name: body
#     in: body
#     description: The JSON structure for the Task body.
#     required: true
#     schema:
#       type: array
#       items:
#         type: object
#         $ref: '#/definitions/org.maproulette.models.Task'
###
PUT     /tasks                                      @org.maproulette.controllers.api.TaskController.batchUploadPut
###
# tags: [ Task ]
# summary: Retrieves an already existing Task
# produces: [ application/json ]
# description: Retrieves an already existing Task based on the supplied ID in the URL.
# responses:
#   '200':
#     description: The retrieved Task
#     schema:
#       $ref: '#/definitions/org.maproulette.models.Task'
#   '404':
#     description: ID field supplied but no Task found matching the id
# parameters:
#   - name: id
#     in: path
#     description: The id of the Task to retrieve
###
GET     /task/:id                                   @org.maproulette.controllers.api.TaskController.read(id:Long)
###
# tags: [ Task ]
# summary: Retrieves an already existing Task
# produces: [ application/json ]
# description: Retrieves an already existing Task based on the name of the Task rather than an ID
# responses:
#   '200':
#     description: The retrieved Task
#     schema:
#       $ref: '#/definitions/org.maproulette.models.Task'
#   '404':
#     description: No Task found matching the provided name
# parameters:
#   - name: id
#     in: path
#     description: The id of the parent Challenge of the Task
#   - name: name
#     in: path
#     description: The name of the Task being retrieved
###
GET     /challenge/:id/task/:name                   @org.maproulette.controllers.api.TaskController.readByName(id:Long, name:String)
###
# tags: [ Task ]
# summary: Deletes an existing Task
# description: Deletes an existing Task based on the supplied ID.
# responses:
#   '200':
#     description: A status message containing the ID of the Task that was just deleted
#     schema:
#       $ref: '#/definitions/org.maproulette.exception.StatusMessage'
#   '401':
#     description: The user is not authorized to make this request
#   '404':
#     description: No Task found matching the provided name
# parameters:
#   - name: id
#     in: path
#     description: The id of the Task being deleted
#   - name: apiKey
#     in: header
#     description: The user's apiKey to authorize the request
#     required: true
#     type: string
###
DELETE  /task/:id                                   @org.maproulette.controllers.api.TaskController.delete(id:Long, immediate:Boolean ?= true)
###
# tags: [ Task ]
# summary: Find Task matching search criteria
# produces: [ application/json ]
# description: Finds a list of Tasks that match a specific search criteria. The search criteria is simply a string that is contained in the Task name. String case sensitivity is ignored.
# responses:
#   '200':
#     description: A list of Tasks found
#     schema:
#       type: array
#       items:
#         type: object
#         $ref: '#/definitions/org.maproulette.models.Task'
# parameters:
#   - name: q
#     in: query
#     description: The search string used to match the Task names. Default value is empty string, ie. will match everything.
#   - name: parentId
#     in: query
#     description: This limits the search to the provided challenge and no tasks outside of the provided challenge ID.
#   - name: limit
#     in: query
#     description: Limit the number of results returned in the response. Default value is 10.
#   - name: page
#     in: query
#     description: Used in conjunction with the limit parameter to page through X number of responses. Default value is 0, ie. first page.
#   - name: onlyEnabled
#     in: query
#     description: Flag to set if only want to see Tasks from enabled Challenges returned. Default value is true.
###
GET     /tasks/find                                 @org.maproulette.controllers.api.TaskController.find(q:String ?= "", parentId:Long ?= -1, limit:Int ?= 10, page:Int ?= 0, onlyEnabled:Boolean ?= true)
###
# tags: [ Task ]
# summary: Retrieve tags for Task
# produces: [ application/json ]
# description: Retrieves all the Tags that have been added to the specified Task
# responses:
#   '200':
#     description: A list of Tags associated with the Task. Empty array if not found.
#     schema:
#       type: array
#       items:
#         type: object
#         $ref: '#/definitions/org.maproulette.models.Tag'
# parameters:
#   - name: id
#     in: path
#     description: The ID of the Task
###
GET     /task/:id/tags                              @org.maproulette.controllers.api.TaskController.getTagsForTask(id:Long)
###
# tags: [ Task ]
# summary: Retrieve Tasks based on provided tags
# produces: [ application/json ]
# description: Retrieves all the Tasks that contain at least one of the supplied tags.
# responses:
#   '200':
#     description: A list of Tasks that contain at least one of the supplied tags. An empty list otherwise.
#     schema:
#       type: array
#       items:
#         type: object
#         $ref: '#/definitions/org.maproulette.models.Task'
#   '400':
#     description: If no tags are supplied a BadRequest response will be returned
# parameters:
#   - name: tags
#     in: query
#     description: A comma separated list of tags
#   - name: limit
#     in: query
#     description: Limit the number of results returned in the response. Default value is 10.
#   - name: page
#     in: query
#     description: Used in conjunction with the limit parameter to page through X number of responses. Default value is 0, ie. first page.
###
GET     /tasks/tags                                 @org.maproulette.controllers.api.TaskController.getItemsBasedOnTags(tags:String ?= "", limit:Int ?= 10, page:Int ?= 0)
###
# tags: [ Task ]
# summary: Delete Task Tags
# description: Deletes all the supplied tags from the Task
# responses:
#   '304':
#     description: A basic 304 with NoContent will be returned on a successful delete
#   '400':
#     description: If no tags are supplied a BadRequest response will be returned
#   '401':
#     description: The user is not authorized to make this request
# parameters:
#   - name: id
#     in: path
#     description: The ID of the Task
#   - name: tags
#     in: query
#     description: A comma separated list of tags
#     required: true
#   - name: apiKey
#     in: header
#     description: The user's apiKey to authorize the request
#     required: true
#     type: string
###
DELETE  /task/:id/tags                              @org.maproulette.controllers.api.TaskController.deleteTagsFromItem(id:Long, tags:String ?= "")
###
# tags: [ Task ]
# summary: Retrieves random Task
# produces: [ application/json ]
# description: Retrieves a random Task based on the search criteria.
# responses:
#   '200':
#     description: The list of tasks that match the search criteria
#     schema:
#       type: array
#       items:
#         type: object
#         $ref: '#/definitions/org.maproulette.models.Task'
# parameters:
#   - name: ps
#     in: query
#     description: The search string to match the names of projects to limit the Task pool from. The string is case insensitive.
#   - name: cs
#     in: query
#     description: The search string to match the names of challenges to limit the Task pool from. The string is case insensitive.
#   - name: ct
#     in: query
#     description: The challenge tags to limit the parent challenges that will limit the Task pool.
#   - name: tags
#     in: query
#     description: A comma separated list of task tags. The search will only retrieve random tasks that contain those tags
#   - name: ts
#     in: query
#     description: The task search string. Retrieve only tasks that contain the search string in the task name. Match is case insensitive.
#   - name: limit
#     in: query
#     description: Limit the number of results returned in the response. Default value is 1.
#   - name: proximity
#     in: query
#     description: Id of task that you wish to find the next task based on the proximity of that task
###
GET     /tasks/random                               @org.maproulette.controllers.api.TaskController.getRandomTasks(ps:String ?= "", cs:String ?= "", ct:String ?= "", tags:String ?= "", ts:String ?= "", limit:Int ?= 1, proximity:Long ?= -1)
###
# tags: [ Task ]
# summary: Retrieves Tasks within a bounding box
# produces: [ application/json ]
# description: Retrieves tasks within a given bounding box.
# responses:
#   '200':
#     description: The list of clusteredPoints representing Tasks that match the search criteria within the bounding box
#     schema:
#       type: array
#       items:
#         type: object
#         $ref: '#/definitions/org.maproulette.models.ClusteredPoint'
# parameters:
#   - name: left
#     in: path
#     description: The minimum latitude for the bounding box.
#   - name: bottom
#     in: path
#     description: The minimum longitude for the bounding box.
#   - name: right
#     in: path
#     description: The maximum latitude for the bounding box.
#   - name: top
#     in: path
#     description: The maximum longitude for the bounding box.
#   - name: limit
#     in: query
#     description: Limit the number of results returned in the response. Default value is 1.
#   - name: page
#     in: query
#     description: Used in conjunction with the limit parameter to page through X number of responses. Default value is 0, ie. first page.
###
GET     /tasks/box/:left/:bottom/:right/:top        @org.maproulette.controllers.api.TaskController.getTasksInBoundingBox(left:Double, bottom:Double, right:Double, top:Double, limit:Int ?= 10000, page:Int ?= 0)
###
# tags: [ Task ]
# summary: Update Task Changeset
# produces: [ application/json ]
# description: Will update the changeset of the task. It will do this by attempting to match the OSM changeset to the Task based on the geometry and the time that the changeset was executed.
# responses:
#   '200':
#     description: The task that was updated. With the updated changeset value
#     schema:
#       $ref: '#/definitions/org.maproulette.models.Task'
#   '401':
#     description: The user is not authorized to make this request
#   '404':
#     description: The task with the supplied ID was not found.
# parameters:
#   - name: apiKey
#     in: header
#     description: The user's apiKey to authorize the request
#     required: true
#     type: string
#   - name: id
#     in: path
#     description: The ID of the task
###
PUT     /task/:id/changeset                         @org.maproulette.controllers.api.TaskController.matchToOSMChangeSet(id:Long)
###
# tags: [ Task ]
# summary: Update Task Status
# produces: [ application/json ]
# description: Will update a Tasks status to one of the following. 0 - Created, 1 - Fixed, 2 - False Positive, 3 - Skipped, 4 - Deleted, 5 - Already Fixed, 6 - Too Hard
# responses:
#   '304':
#     description: No Content, update successful
#   '401':
#     description: The user is not authorized to make this request
#   '404':
#     description: The task with the supplied ID was not found.
# parameters:
#   - name: apiKey
#     in: header
#     description: The user's apiKey to authorize the request
#     required: true
#     type: string
#   - name: id
#     in: path
#     description: The ID of the task
#   - name: status
#     in: path
#     description: The status to update the Task too. Following status Integers can be used. 0 - Created, 1 - Fixed, 2 - False Positive, 3 - Skipped, 4 - Deleted, 5 - Already Fixed, 6 - Too Hard
#   - name: comment
#     in: query
#     description: Any comment that is provided by the user when setting the status
###
PUT     /task/:id/:status                           @org.maproulette.controllers.api.TaskController.setTaskStatus(id:Long, status:Int, comment:String ?= "")
###
# tags: [ Challenge ]
# summary: Retrieves task clusters
# produces: [ application/json ]
# description: Retrieves task clusters that contain the centroid location for a group of tasks
# responses:
#   '200':
#     description: An array of task clusters that represents clusters of tasks for a challenge. If none found will return an empty list
#     schema:
#       type: array
#       items:
#         type: object
#         $ref: '#/definitions/org.maproulette.models.TaskCluster'
# parameters:
#   - name: points
#     in: query
#     description: The number of clusters that you want returned
###
GET     /taskCluster                                @org.maproulette.controllers.api.TaskController.getTaskClusters(points:Int ?= 100)
###
# tags: [ Challenge ]
# summary: Retrieves tasks in a cluster
# produces: [ application/json ]
# description: Retrieves tasks contained in a cluster retrieved from api /api/v2/challenge/:id/taskCluster
# responses:
#   '200':
#     description: An array of tasks that are contained in a cluster. If none found will return an empty list.
#     schema:
#       type: array
#       items:
#         type: object
#         $ref: '#/definitions/org.maproulette.models.ClusteredPoint'
# parameters:
#   - name: id
#     in: path
#     description: The id of the parent project.
#   - name: clusterId
#     in: path
#     description: The id of the single cluster.
#   - name: points
#     in: query
#     description: The number of clusters that you want returned
###
GET     /tasksInCluster/:clusterId                  @org.maproulette.controllers.api.TaskController.getTasksInCluster(clusterId:Int, points:Int ?= 100)
###
# tags: [ Comment ]
# summary: Retrieves a comment
# produces: [ application/json ]
# description: Retrieves a comment based on a specific ID.
# responses:
#   '200':
#     description: The comment
#     schema:
#       $ref: '#/definitions/org.maproulette.models.Comment'
#   '404':
#     description: If the comment is not found
# parameters:
#   - name: id
#     in: path
#     description: The ID for the comment
###
GET     /comment/:id                                @org.maproulette.controllers.api.TaskController.retrieveComment(id:Long)
###
# tags: [ Comment ]
# summary: Retrieves comments for a Task
# produces: [ application/json ]
# description: Retrieves all the comments for a specific Task
# responses:
#   '200':
#     description: The comments
#     schema:
#       type: array
#       items:
#         type: object
#         $ref: '#/definitions/org.maproulette.models.Comment'
#   '404':
#     description: If the Task is not found
# parameters:
#   - name: id
#     in: path
#     description: The ID for the Task
###
GET     /task/:id/comments                          @org.maproulette.controllers.api.TaskController.retrieveComments(id:Long)
###
# tags: [ Comment ]
# summary: Adds comment to Task
# description: Adds a comment to a Task
# responses:
#   '201':
#     description: The comment that was added with the new ID
#     schema:
#       $ref: '#/definitions/org.maproulette.models.Comment'
#   '404':
#     description: If the Task is not found
# parameters:
#   - name: id
#     in: path
#     description: The ID for the Task
#   - name: comment
#     in: query
#     description: A URLEncoded comment for the Task
#   - name: actionId
#     in: query
#     description: An optional action ID that may be associated with the comment
###
POST    /task/:id/comment                           @org.maproulette.controllers.api.TaskController.addComment(id:Long, comment:String, actionId:Option[Long])
###
# tags: [ Comment ]
# summary: Update comment on Task
# description: Updates an existing comment on a Task. Only the original user who made the comment or a SuperUser can update the comment
# responses:
#   '200':
#     description: The comment that was added with the new ID
#     schema:
#       $ref: '#/definitions/org.maproulette.models.Comment'
#   '401':
#     description: If the user is not the original user who made the comment or a super user
#   '404':
#     description: If the Task is not found
# parameters:
#   - name: commentId
#     in: path
#     description: The ID of the original comment
#   - name: comment
#     in: query
#     description: A URLEncoded comment for the Task
###
PUT    /comment/:commentId                          @org.maproulette.controllers.api.TaskController.updateComment(commentId:Long, comment:String)
###
# tags: [ Comment ]
# summary: Deletes comment from Task
# description: Deletes a comment from the specific Task
# responses:
#   '200':
#     description: The deletion was successful
#   '404':
#     description: If the Task or Comment is not found
# parameters:
#   - name: id
#     in: path
#     description: The ID for the Task
#   - name: commentId
#     in: path
#     description: The ID for the Comment
###
DELETE  /task/:id/comment/:commentId                @org.maproulette.controllers.api.TaskController.deleteComment(id:Long, commentId:Long)
###
# tags: [ Keyword ]
# summary: Create a Keyword
# consumes: [ application/json ]
# produces: [ application/json ]
# description: Will create a new Keyword from the supplied JSON in the body. When creating the Task, leave the ID field
#               out of the body json, if updating (generally use the PUT method) include the ID field.
# responses:
#   '200':
#     description: The newly created Keyword with a unique id.
#     schema:
#       $ref: '#/definitions/org.maproulette.models.Tag'
#   '304':
#     description: Not updated responding with empty payload if Survey already exists and nothing to update
#   '400':
#     description: Invalid json payload for Keyword
#   '401':
#     description: The user is not authorized to make this request
# parameters:
#   - name: apiKey
#     in: header
#     description: The user's apiKey to authorize the request
#     required: true
#     type: string
#   - name: body
#     in: body
#     description: The JSON structure for the Keyword body.
#     required: true
#     schema:
#       $ref: '#/definitions/org.maproulette.models.Tag'
###
POST    /keyword                                    @org.maproulette.controllers.api.TagController.create
###
# tags: [ Tag (Deprecated) ]
###
POST    /tag                                        @org.maproulette.controllers.api.TagController.create
###
# tags: [ Keyword ]
# summary: Create a batch of Keywords
# consumes: [ application/json ]
# produces: [ application/json ]
# description: Will create multiple new Keyword from the JSONArray supplied in the body. Each JSON object
#               is basically a Keyword object that is processed similarly to the singular /keyword POST. If
#               Keywords already exist with the name, they will simply be skipped, ie. not updated.
# responses:
#   '200':
#     description: A simple OK status message
#   '304':
#     description: Not updated responding with empty payload if Keyword already exists and nothing to update
#   '400':
#     description: Invalid json payload for Keyword
#   '401':
#     description: The user is not authorized to make this request
# parameters:
#   - name: apiKey
#     in: header
#     description: The user's apiKey to authorize the request
#     required: true
#     type: string
#   - name: body
#     in: body
#     description: The JSON structure for the Keyword body.
#     required: true
#     schema:
#       type: array
#       items:
#         type: object
#         $ref: '#/definitions/org.maproulette.models.Tag'
###
POST    /keywords                                   @org.maproulette.controllers.api.TagController.batchUploadPost
###
# tags: [ Tag (Deprecated) ]
###
POST    /tags                                       @org.maproulette.controllers.api.TagController.batchUploadPost
###
# tags: [ Keyword ]
# summary: Updates a Keyword
# consumes: [ application/json ]
# produces: [ application/json ]
# description: Will update an already existing Keyword from the supplied JSON in the body.
# responses:
#   '200':
#     description: The updated JSON Keyword
#     schema:
#       $ref: '#/definitions/org.maproulette.models.Tag'
#   '304':
#     description: Not updated responding with empty payload if Keyword already exists and nothing to update
#   '400':
#     description: Invalid json payload for Keyword
#   '401':
#     description: The user is not authorized to make this request
# parameters:
#   - name: id
#     in: path
#     description: The ID of the Keyword that is being updated
#   - name: apiKey
#     in: header
#     description: The user's apiKey to authorize the request
#     required: true
#     type: string
#   - name: body
#     in: body
#     description: The JSON structure for the Keyword body.
#     required: true
#     schema:
#       $ref: '#/definitions/org.maproulette.models.Tag'
###
PUT     /keyword/:id                                @org.maproulette.controllers.api.TagController.update(id:Long)
###
# tags: [ Tag (Deprecated) ]
###
PUT     /tag/:id                                    @org.maproulette.controllers.api.TagController.update(id:Long)
###
# tags: [ Keyword ]
# summary: Update a batch of Keywords
# consumes: [ application/json ]
# produces: [ application/json ]
# description: Will update multiple already existing Keywords from the JSONArray supplied in the body. Each JSON object
#               is basically a Keyword object that is processed similarly to the singular /keyword POST. If a Keyword
#               does not exist it will be created from scratch
# responses:
#   '200':
#     description: A simple OK status message
#   '304':
#     description: Not updated responding with empty payload if Keyword already exists and nothing to update
#   '400':
#     description: Invalid json payload for Keyword
#   '401':
#     description: The user is not authorized to make this request
# parameters:
#   - name: apiKey
#     in: header
#     description: The user's apiKey to authorize the request
#     required: true
#     type: string
#   - name: body
#     in: body
#     description: The JSON structure for the Keyword body.
#     required: true
#     schema:
#       type: array
#       items:
#         type: object
#         $ref: '#/definitions/org.maproulette.models.Tag'
###
PUT     /keywords                                   @org.maproulette.controllers.api.TagController.batchUploadPut
###
# tags: [ Tag (Deprecated) ]
###
PUT     /tags                                       @org.maproulette.controllers.api.TagController.batchUploadPut
###
# tags: [ Keyword ]
# summary: Retrieves an already existing Keyword
# produces: [ application/json ]
# description: Retrieves an already existing Keyword based on the supplied ID in the URL.
# responses:
#   '200':
#     description: The retrieved Keyword
#     schema:
#       $ref: '#/definitions/org.maproulette.models.Tag'
#   '404':
#     description: ID field supplied but no Keyword found matching the id
# parameters:
#   - name: id
#     in: path
#     description: The id of the Keyword to retrieve
###
GET     /keyword/:id                                @org.maproulette.controllers.api.TagController.read(id:Long)
###
# tags: [ Tag (Deprecated) ]
###
GET     /tag/:id                                    @org.maproulette.controllers.api.TagController.read(id:Long)
###
# tags: [ Keyword ]
# summary: Deletes an existing Keyword
# description: Deletes an existing Keyword based on the supplied ID.
# responses:
#   '200':
#     description: A status message containing the ID of the Keyword that was just deleted
#     schema:
#       $ref: '#/definitions/org.maproulette.exception.StatusMessage'
#   '401':
#     description: The user is not authorized to make this request
#   '404':
#     description: No Keyword found matching the provided name
# parameters:
#   - name: id
#     in: path
#     description: The id of the Keyword being deleted
#   - name: apiKey
#     in: header
#     description: The user's apiKey to authorize the request
#     required: true
#     type: string
###
DELETE  /keyword/:id                                @org.maproulette.controllers.api.TagController.delete(id:Long, immediate:Boolean ?= true)
###
# tags: [ Tag (Deprecated) ]
###
DELETE  /tag/:id                                    @org.maproulette.controllers.api.TagController.delete(id:Long, immediate:Boolean ?= true)
###
# tags: [ Keyword ]
# summary: Finds Keywords
# produces: [ application/json ]
# description: Retrieves existing Keywords based on a prefix for the Keyword. So if search for "tes" will retrieve all Keywords that start with "tes", like "tester", "testing", "test". The search string is case insensitive.
# responses:
#   '200':
#     description: The retrieved Keywords
#     schema:
#       type: array
#       items:
#         type: object
#         $ref: '#/definitions/org.maproulette.models.Tag'
# parameters:
#   - name: prefix
#     in: query
#     description: The prefix for the Keywords you are looking for
#   - name: limit
#     in: query
#     description: Limit the number of results returned in the response. Default value is 10.
#   - name: page
#     in: query
#     description: Used in conjunction with the limit parameter to page through X number of responses. Default value is 0, ie. first page.
###
GET     /keywords                                   @org.maproulette.controllers.api.TagController.getTags(prefix: String ?= "", limit: Int ?= 10, page: Int ?= 0)
###
# tags: [ Tag (Deprecated) ]
###
GET     /tags                                       @org.maproulette.controllers.api.TagController.getTags(prefix: String ?= "", limit: Int ?= 10, page: Int ?= 0)
### NoDocs ###
GET     /data/challenge/:challengeId                @org.maproulette.controllers.api.DataController.getChallengeSummary(challengeId:Long, survey:Int ?= -1, priority:Int ?= -1)
### NoDocs ###
GET     /data/challenge/:challengeId/users          @org.maproulette.controllers.api.DataController.getUserChallengeSummary(challengeId:Long, start:String ?= "", end:String ?= "", survey:Int ?= 0, priority:Int ?= -1)
### NoDocs ###
POST    /data/challenge/summary                     @org.maproulette.controllers.api.DataController.getChallengeSummaries(projectList:String ?= "", priority:Int ?= -1)
### NoDocs ###
GET     /data/user/activity                         @org.maproulette.controllers.api.DataController.getRecentUserActivity(limit:Int ?= -1, offset:Int ?= 0)
### NoDocs ###
GET     /data/user/summary                          @org.maproulette.controllers.api.DataController.getUserSummary(projectList:String ?= "", start:String ?= "", end:String ?= "", survey:Int ?= 0, priority:Int ?= -1)
### NoDocs ###
GET     /data/user/leaderboard                      @org.maproulette.controllers.api.DataController.getUserLeaderboard(userIds:String ?= "", projectIds:String ?= "", challengeIds:String ?= "", start:String ?= "", end:String ?= "", onlyEnabled:Boolean ?= true, limit:Int ?= 20, offset:Int ?= 0)
### NoDocs ###
GET     /data/user/:userId/topChallenges            @org.maproulette.controllers.api.DataController.getUserTopChallenges(userId:Long, projectIds:String ?= "", challengeIds:String ?= "", start:String ?= "", end:String ?= "", onlyEnabled:Boolean ?= true, limit:Int ?= 20, offset:Int ?= 0)
### NoDocs ###
GET     /data/project/activity                      @org.maproulette.controllers.api.DataController.getProjectActivity(projectList:String ?= "", start:String ?= "", end:String ?= "")
### NoDocs ###
GET     /data/project/summary                       @org.maproulette.controllers.api.DataController.getProjectSummary(projectList:String ?= "")
### NoDocs ###
GET     /data/challenge/:challengeId/activity       @org.maproulette.controllers.api.DataController.getChallengeActivity(challengeId:Long, start:String ?= "", end:String ?= "", survey:Int ?= 0, priority:Int ?= -1)
### NoDocs ###
GET     /data/raw/activity                          @org.maproulette.controllers.api.DataController.getRawActivity(userIds:String ?= "", projectIds:String ?= "", challengeIds:String ?= "", start:String ?= "", end:String ?= "")
### NoDocs ###
GET     /data/status/activity                       @org.maproulette.controllers.api.DataController.getStatusActivity(userIds:String ?= "", projectIds:String ?= "", challengeIds:String ?= "", start:String ?= "", end:String ?= "", newStatus:String ?= "", oldStatus:String ?= "", limit:Int ?= 10, page:Int ?= 0)
### NoDocs ###
GET     /data/status/latestActivity                 @org.maproulette.controllers.api.DataController.getLatestChallengeActivity(projectIds:String ?= "", challengeIds:String ?= "", entries:Int ?= 1)
### NoDocs ###
GET     /data/status/summary                        @org.maproulette.controllers.api.DataController.getStatusSummary(userIds:String ?= "", projectIds:String ?= "", challengeIds:String ?= "", start:String ?= "", end:String ?= "", limit:Int ?= 10, page:Int ?= 0)
###
# tags: [ User ]
# summary: Retrieves current user's JSON information
# produces: [ application/json ]
# description: Retrieves current logged-in user's JSON
# responses:
#   '200':
#     description: The current logged-in User
#     schema:
#       $ref: '#/definitions/org.maproulette.session.User'
#   '401':
#     description: If user is not logged in.
# parameters:
#   - name: apiKey
#     in: header
#     description: The user's apiKey to authorize the request
#     required: true
#     type: string
###
GET     /user/whoami                               @org.maproulette.controllers.api.UserController.whoami()
###
# tags: [ User ]
# summary: Retrieves Users Json information
# produces: [ application/json ]
# description: Retrieves User Json based on the supplied ID
# responses:
#   '200':
#     description: The retrieved User
#     schema:
#       $ref: '#/definitions/org.maproulette.session.User'
#   '404':
#     description: If User with provided ID is not found.
# parameters:
#   - name: userId
#     in: path
#     description: The id of the user to retrieve
#   - name: apiKey
#     in: header
#     description: The user's apiKey to authorize the request
#     required: true
#     type: string
###
GET     /user/:userId                               @org.maproulette.controllers.api.UserController.getUser(userId:Long)
###
# tags: [ User ]
# summary: Retrieves Users Json information
# produces: [ application/json ]
# description: Retrieves User Json based on the supplied OSM username
# responses:
#   '200':
#     description: The retrieved User
#     schema:
#       $ref: '#/definitions/org.maproulette.session.User'
#   '404':
#     description: If User with provided OSM username is not found.
# parameters:
#   - name: username
#     in: path
#     description: The OSM username of the user to retrieve
#   - name: apiKey
#     in: header
#     description: The user's apiKey to authorize the request
#     required: true
#     type: string
###
GET     /osmuser/:username                          @org.maproulette.controllers.api.UserController.getUserByOSMUsername(username:String)
###
# tags: [ User ]
# summary: Deletes a user from the database
# produces: [ application/json ]
# description: This will delete a user completely from the database. It can also optionally anonymize the users data from actions taken in MapRoulette, like change in status for tasks, comments on tasks and answers to survey questions
# responses:
#   '200':
#     description: An ok message stating the user was deleted
#     schema:
#       $ref: '#/definitions/org.maproulette.exception.StatusMessage'
#   '401':
#     description: The user is not authorized to make this request, only super users can make this request
# parameters:
#   - name: osmId
#     in: path
#     description: The OSM id of the user you want to delete
#   - name: anonymize
#     in: query
#     description: Whether to anonymize the users data, false by default
#   - name: apiKey
#     in: header
#     description: The user's apiKey to authorize the request
#     required: true
#     type: string
###
DELETE  /user/:osmId                                @org.maproulette.controllers.api.UserController.deleteUser(osmId:Long, anonymize:Boolean ?= false)
###
# tags: [ User ]
# summary: Generates an API_KEY for a specified user
# produces: [ application/json ]
# description: This API will generate or regenerate the API_KEY for a specified user
# responses:
#   '200':
#     description: The retrieved User
#     schema:
#       $ref: '#/definitions/org.maproulette.session.User'
#   '401':
#     description: The user is not authorized to make this request, only super users or user matching the supplied ID can make this request
#   '404':
#     description: If User with provided ID is not found.
# parameters:
#   - name: userId
#     in: path
#     description: The id of the user to retrieve
#   - name: apiKey
#     in: header
#     description: The user's apiKey to authorize the request
#     required: true
#     type: string
###
PUT     /user/:userId/apikey                        @org.maproulette.controllers.api.UserController.generateAPIKey(userId:Long)
###
# tags: [ User ]
# summary: Search for users by OSM username
# produces: [ application/json ]
# description: Retrieves list of matching users
# responses:
#   '200':
#     description: The retrieved users
#     schema:
#       $ref: '#/definitions/org.maproulette.session.User'
# parameters:
#   - name: username
#     in: path
#     description: The OSM username or username fragment to search
#   - name: apiKey
#     in: header
#     description: The user's apiKey to authorize the request
#     required: true
#     type: string
###
GET     /users/find/:username                          @org.maproulette.controllers.api.UserController.searchUserByOSMUsername(username:String, limit:Int ?= 10)
###
# tags: [ User ]
# summary: Retrieves Users Saved Challenged
# produces: [ application/json ]
# description: Retrieves that list of challenges that has been saved by the User
# responses:
#   '200':
#     description: The retrieved Challenges
#     schema:
#       type: array
#       items:
#         type: object
#         $ref: '#/definitions/org.maproulette.models.Challenge'
# parameters:
#   - name: userId
#     in: path
#     description: The id of the user to retrieve the challenges for
#   - name: limit
#     in: query
#     description: Limit the number of results returned in the response. Default value is 10.
#   - name: page
#     in: query
#     description: Used in conjunction with the limit parameter to page through X number of responses. Default value is 0, ie. first page.
#   - name: apiKey
#     in: header
#     description: The user's apiKey to authorize the request
#     required: true
#     type: string
###
GET     /user/:userId/saved                         @org.maproulette.controllers.api.UserController.getSavedChallenges(userId:Long, limit:Int ?= 10, page:Int ?= 0)
###
# tags: [ User ]
# summary: Saves Challenge for a User
# description: Saves a Challenge to a user account
# responses:
#   '200':
#     description: A simple OK status message
#     schema:
#       $ref: '#/definitions/org.maproulette.exception.StatusMessage'
#   '404':
#     description: If User or Challenge for provided ID's is not found.
# parameters:
#   - name: userId
#     in: path
#     description: The id of the user to save the challenges for
#   - name: challengeId
#     in: path
#     description: The id of the challenge to save
#   - name: apiKey
#     in: header
#     description: The user's apiKey to authorize the request
#     required: true
#     type: string
###
POST    /user/:userId/save/:challengeId             @org.maproulette.controllers.api.UserController.saveChallenge(userId:Long, challengeId:Long)
###
# tags: [ User ]
# summary: Unsaves Challenge for a User
# description: Unsaves a Challenge to a user account
# responses:
#   '200':
#     description: A simple OK status message
#     schema:
#       $ref: '#/definitions/org.maproulette.exception.StatusMessage'
#   '404':
#     description: If User or Challenge for provided ID's is not found.
# parameters:
#   - name: userId
#     in: path
#     description: The id of the user to unsave the challenges for
#   - name: challengeId
#     in: path
#     description: The id of the challenge to unsave
#   - name: apiKey
#     in: header
#     description: The user's apiKey to authorize the request
#     required: true
#     type: string
###
DELETE   /user/:userId/unsave/:challengeId          @org.maproulette.controllers.api.UserController.unsaveChallenge(userId:Long, challengeId:Long)
###
# tags: [ User ]
# summary: Retrieves Users Saved Tasks
# produces: [ application/json ]
# description: Retrieves that list of tasks that has been saved by the User
# responses:
#   '200':
#     description: The retrieved Tasks
#     schema:
#       type: array
#       items:
#         type: object
#         $ref: '#/definitions/org.maproulette.models.Task'
# parameters:
#   - name: userId
#     in: path
#     description: The id of the user to retrieve the challenges for
#   - name: challengeIds
#     in: query
#     description: A comma separated list of challenge Ids that you want to filter the tasks by
#   - name: limit
#     in: query
#     description: Limit the number of results returned in the response. Default value is 10.
#   - name: page
#     in: query
#     description: Used in conjunction with the limit parameter to page through X number of responses. Default value is 0, ie. first page.
#   - name: apiKey
#     in: header
#     description: The user's apiKey to authorize the request
#     required: true
#     type: string
###
GET     /user/:userId/savedTasks                    @org.maproulette.controllers.api.UserController.getSavedTasks(userId:Long, challengeIds:String ?= "", limit:Int ?= 10, page:Int ?= 0)
###
# tags: [ User ]
# summary: Saves a Task for a User
# description: Saves a Task to a user account
# responses:
#   '200':
#     description: A simple OK status message
#     schema:
#       $ref: '#/definitions/org.maproulette.exception.StatusMessage'
#   '404':
#     description: If User or Task for provided ID's is not found.
# parameters:
#   - name: userId
#     in: path
#     description: The id of the user to save the tasks for
#   - name: taskId
#     in: path
#     description: The id of the Task to save
#   - name: apiKey
#     in: header
#     description: The user's apiKey to authorize the request
#     required: true
#     type: string
###
POST    /user/:userId/saveTask/:taskId              @org.maproulette.controllers.api.UserController.saveTask(userId:Long, taskId:Long)
###
# tags: [ User ]
# summary: Unsaves Task for a User
# description: Unsaves a Task to a user account
# responses:
#   '200':
#     description: A simple OK status message
#     schema:
#       $ref: '#/definitions/org.maproulette.exception.StatusMessage'
#   '404':
#     description: If User or Task for provided ID's is not found.
# parameters:
#   - name: userId
#     in: path
#     description: The id of the user to unsave the tasks for
#   - name: taskId
#     in: path
#     description: The id of the task to unsave
#   - name: apiKey
#     in: header
#     description: The user's apiKey to authorize the request
#     required: true
#     type: string
###
DELETE   /user/:userId/unsaveTask/:taskId           @org.maproulette.controllers.api.UserController.unsaveTask(userId:Long, taskId:Long)
###
# tags: [ User ]
# summary: Updates UserSettings
# description: Updates the user settings for a specified user
# responses:
#   '200':
#     description: A response of the User object that was just updated
#     schema:
#       $ref: '#/definitions/org.maproulette.session.User'
#   '404':
#     description: If User or Challenge for provided ID's is not found.
# parameters:
#   - name: userId
#     in: path
#     description: The id of the user to update the settings for
#   - name: body
#     in: body
#     description: The JSON structure for the users UserSettings.
#     required: true
#     schema:
#       type: array
#       items:
#         type: object
#         $ref: '#/definitions/org.maproulette.session.UserSettings'
###
PUT    /user/:userId                                @org.maproulette.controllers.api.UserController.updateUser(userId:Long)
###
# tags: [ User ]
# summary: Refresh User Profile
# description: Refreshes the user profile from OSM
# responses:
#   '200':
#     description: Ok with no content
# parameters:
#   - name: userId
#     in: path
#     description: The osm id of the user to update the settings for
###
PUT     /user/:userId/refresh                        @org.maproulette.controllers.api.UserController.refreshProfile(userId:Long)
###
# tags: [ User ]
# summary: Gets a list of users managing project
# description: Gets list of users managing project along with their groupTypes (1 - Admin, 2 - Write, 3 - Read)
# responses:
#   '200':
#     description: The retrieved project managers
#     schema:
#       type: array
#       items:
#         type: object
#         $ref: '#/definitions/org.maproulette.session.User'
#   '401':
#     description: The user is not authorized to make this request
# parameters:
#   - name: projectId
#     in: path
#     description: The id of the project
###
GET     /user/project/:projectId                     @org.maproulette.controllers.api.UserController.getUsersManagingProject(projectId:Long, osmIds:String ?= "")
###
# tags: [ User ]
# summary: Add user to project group
# description: Adds a user with the specific ids to a Admin, Write or Read project group
# responses:
#   '200':
#     description: Ok with a standard message
#   '401':
#     description: The user is not authorized to make this request
# parameters:
#   - name: userId
#     in: path
#     description: The id of the user to add
#   - name: projectId
#     in: path
#     description: The id of the project to add the user too
#   - name: groupType
#     in: path
#     description: Either 1 - Admin, 2 - Write, 3 - Read
###
POST     /user/:userId/project/:projectId/:groupType  @org.maproulette.controllers.api.UserController.addUserToProject(userId:Long, projectId:Long, groupType:Int)
###
# tags: [ User ]
# summary: Set project group for user, removing any prior groups
# description: Sets a user with the specific ids to a Admin, Write or Read project group
# responses:
#   '200':
#     description: Ok with a standard message
#   '401':
#     description: The user is not authorized to make this request
# parameters:
#   - name: userId
#     in: path
#     description: The id of the user to add
#   - name: projectId
#     in: path
#     description: The id of the project to add the user too
#   - name: groupType
#     in: path
#     description: Either 1 - Admin, 2 - Write, 3 - Read
###
PUT     /user/:userId/project/:projectId/:groupType  @org.maproulette.controllers.api.UserController.setUserProjectGroup(userId:Long, projectId:Long, groupType:Int)
###
# tags: [ User ]
# summary: Adds a list of user to project group
# description: Adds a list of users with the specific ids to a Admin, Write or Read project group
# responses:
#   '200':
#     description: Ok with a standard message
#   '401':
#     description: The user is not authorized to make this request
# parameters:
#   - name: projectId
#     in: path
#     description: The id of the project to add the user too
#   - name: groupType
#     in: path
#     description: Either 1 - Admin, 2 - Write, 3 - Read
#   - name: body
#     in: body
#     description: A JSON array of user ids. This can be either the MapRoulette or OSM Id.
#     required: true
#     schema:
#       type: array
#       items:
#         type: integer
###
PUT     /user/project/:projectId/:groupType         @org.maproulette.controllers.api.UserController.addUsersToProject(projectId:Long, groupType:Int)
###
# tags: [ User ]
# summary: Removes a user from a project group
# description: Removes a user with the specific id from a Admin, Write or Read project group
# responses:
#   '200':
#     description: Ok with a standard message
#   '401':
#     description: The user is not authorized to make this request
# parameters:
#   - name: userId
#     in: path
#     description: The id of the user to add
#   - name: projectId
#     in: path
#     description: The id of the project to add the user too
#   - name: groupType
#     in: path
#     description: Either -1 all, 1 - Admin, 2 - Write, 3 - Read
###
DELETE  /user/:userId/project/:projectId/:groupType  @org.maproulette.controllers.api.UserController.removeUserFromProject(userId:Long, projectId:Long, groupType:Int)
###
# tags: [ User ]
# summary: Removes a list of users from a project group
# description: Removes a list of users with the specific id from a Admin, Write or Read project group
# responses:
#   '200':
#     description: Ok with a standard message
#   '401':
#     description: The user is not authorized to make this request
# parameters:
#   - name: projectId
#     in: path
#     description: The id of the project to add the user too
#   - name: groupType
#     in: path
#     description: Either 1 - Admin, 2 - Write, 3 - Read
#   - name: body
#     in: body
#     description: A JSON array of user ids. This can be either the MapRoulette or OSM Id.
#     required: true
#     schema:
#       type: array
#       items:
#         type: integer
###
DELETE  /user/project/:projectId/:groupType         @org.maproulette.controllers.api.UserController.removeUsersFromProject(projectId:Long, groupType:Int)
### NoDocs ###
POST    /*path                                      @org.maproulette.controllers.api.APIController.invalidAPIPath(path)
### NoDocs ###
PUT     /*path                                      @org.maproulette.controllers.api.APIController.invalidAPIPath(path)
### NoDocs ###
GET     /*path                                      @org.maproulette.controllers.api.APIController.invalidAPIPath(path)
### NoDocs ###
DELETE  /*path                                      @org.maproulette.controllers.api.APIController.invalidAPIPath(path)
### NoDocs ###
HEAD    /*path                                      @org.maproulette.controllers.api.APIController.invalidAPIPath(path)<|MERGE_RESOLUTION|>--- conflicted
+++ resolved
@@ -879,9 +879,7 @@
 #     in: query
 #     description: Sorts the results retuned in the response. Parameter is optional, if not provided then results will not be sorted.
 ###
-<<<<<<< HEAD
-GET     /challenges/extendedFind                    @org.maproulette.controllers.api.ChallengeController.extendedFind(limit:Int ?= 10, page:Int ?= 0)
-
+GET     /challenges/extendedFind                    @org.maproulette.controllers.api.ChallengeController.extendedFind(limit:Int ?= 10, page:Int ?= 0, sort:String ?= "")
 ###
 # tags: [ Challenge ]
 # summary: List challenges in specified projects
@@ -913,10 +911,6 @@
 #     description: Flag to set if only wanting enabled Challenges returned. Default value is true.
 ###
 GET     /challenges/listing                         @org.maproulette.controllers.api.ChallengeController.listing(projectIds:String ?= "", limit:Int ?= 10, page:Int ?= 0, onlyEnabled:Boolean ?= true)
-###
-=======
-GET     /challenges/extendedFind                    @org.maproulette.controllers.api.ChallengeController.extendedFind(limit:Int ?= 10, page:Int ?= 0, sort:String ?= "")
->>>>>>> 6be2b693
 ###
 # tags: [ Challenge ]
 # summary: Move Challenge to another Project
