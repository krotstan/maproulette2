--- conflicted
+++ resolved
@@ -102,21 +102,13 @@
     taskClusterDAL,
     statusActionManager
   )
-<<<<<<< HEAD
-  val groupService          = mock[GroupService]
-  val commentService        = mock[CommentService]
-  val challengeService      = mock[ChallengeService]
-  val userMetricService     = mock[UserMetricService]
-  val virtualProjectService = mock[VirtualProjectService]
-  val tagService            = mock[TagService]
-=======
   val groupService            = mock[GroupService]
   val commentService          = mock[CommentService]
   val challengeService        = mock[ChallengeService]
   val challengeListingService = mock[ChallengeListingService]
   val userMetricService       = mock[UserMetricService]
   val virtualProjectService   = mock[VirtualProjectService]
->>>>>>> a4eebf5b
+  val tagService              = mock[TagService]
   val serviceManager = new ServiceManager(
     Providers.of[ProjectService](projectService),
     Providers.of[GroupService](groupService),
